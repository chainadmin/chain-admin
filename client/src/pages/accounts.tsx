import { useState } from "react";
import { useQuery, useMutation, useQueryClient } from "@tanstack/react-query";
import { ApiError, apiRequest } from "@/lib/queryClient";
import { useToast } from "@/hooks/use-toast";
import AdminLayout from "@/components/admin-layout";
import ImportModal from "@/components/import-modal";
import AccountsTable from "@/components/accounts-table";
import { Button } from "@/components/ui/button";
import { Input } from "@/components/ui/input";
import { Label } from "@/components/ui/label";
import {
  Dialog,
  DialogContent,
  DialogDescription,
  DialogFooter,
  DialogHeader,
  DialogTitle,
} from "@/components/ui/dialog";
import {
  AlertDialog,
  AlertDialogAction,
  AlertDialogCancel,
  AlertDialogContent,
  AlertDialogDescription,
  AlertDialogFooter,
  AlertDialogHeader,
  AlertDialogTitle,
} from "@/components/ui/alert-dialog";
import {
  Select,
  SelectContent,
  SelectItem,
  SelectTrigger,
  SelectValue,
} from "@/components/ui/select";
import { Textarea } from "@/components/ui/textarea";
import { FolderOpen, Plus, Upload, Trash2, Mail, Phone, MapPin, Calendar } from "lucide-react";

export default function Accounts() {
  const [selectedFolderId, setSelectedFolderId] = useState<string>("all");
  const [showImportModal, setShowImportModal] = useState(false);
  const [showCreateModal, setShowCreateModal] = useState(false);
  const [showEditModal, setShowEditModal] = useState(false);
  const [showViewModal, setShowViewModal] = useState(false);
  const [showContactDialog, setShowContactDialog] = useState(false);
  const [showComposeEmailDialog, setShowComposeEmailDialog] = useState(false);
  const [showCreateFolderModal, setShowCreateFolderModal] = useState(false);
  const [selectedAccount, setSelectedAccount] = useState<any>(null);
  const [deleteFolderDialog, setDeleteFolderDialog] = useState<{ open: boolean; folder: any }>({
    open: false,
    folder: null,
  });
  const [folderForm, setFolderForm] = useState({
    name: "",
    color: "#3B82F6",
    description: "",
  });
  const [createForm, setCreateForm] = useState({
    firstName: "",
    lastName: "",
    email: "",
    phone: "",
    accountNumber: "",
    creditor: "",
    balance: "",
    folderId: "",
    dateOfBirth: "",
    address: "",
    city: "",
    state: "",
    zipCode: "",
  });
  const [composeEmailForm, setComposeEmailForm] = useState({
    templateId: "",
    subject: "",
    body: "",
  });
  const [editForm, setEditForm] = useState({
    firstName: "",
    lastName: "",
    email: "",
    phone: "",
    accountNumber: "",
    creditor: "",
    balance: "",
    folderId: "",
    dateOfBirth: "",
    address: "",
    city: "",
    state: "",
    zipCode: "",
  });

  const { toast } = useToast();
  const queryClient = useQueryClient();
  
  const { data: accounts, isLoading: accountsLoading } = useQuery({
    queryKey: ["/api/accounts"],
  });

  const { data: folders, isLoading: foldersLoading } = useQuery({
    queryKey: ["/api/folders"],
  });

  const { data: consumers } = useQuery({
    queryKey: ["/api/consumers"],
  });

  const { data: emailTemplates, isLoading: emailTemplatesLoading } = useQuery({
    queryKey: ["/api/email-templates"],
    enabled: showComposeEmailDialog,
  });

  // Mutations
  const createAccountMutation = useMutation({
    mutationFn: (data: any) => apiRequest("POST", "/api/accounts", data),
    onSuccess: () => {
      queryClient.invalidateQueries({ queryKey: ["/api/accounts"] });
      queryClient.invalidateQueries({ queryKey: ["/api/consumers"] });
      setShowCreateModal(false);
      setCreateForm({
        firstName: "",
        lastName: "",
        email: "",
        phone: "",
        accountNumber: "",
        creditor: "",
        balance: "",
        folderId: "",
        dateOfBirth: "",
        address: "",
        city: "",
        state: "",
        zipCode: "",
      });
      toast({
        title: "Success",
        description: "Account created successfully",
      });
    },
    onError: (error: any) => {
      toast({
        title: "Error",
        description: error.message || "Failed to create account",
        variant: "destructive",
      });
    },
  });

  const updateAccountMutation = useMutation({
    mutationFn: async (data: any) => {
      if (!selectedAccount?.id) {
        return Promise.reject(new Error("No account selected"));
      }

      const balanceValue = data.balance?.toString().trim();
      const balanceCents = balanceValue
        ? Math.round(parseFloat(balanceValue) * 100)
        : undefined;

      return apiRequest("PATCH", `/api/accounts/${selectedAccount.id}`, {
        firstName: data.firstName,
        lastName: data.lastName,
        email: data.email,
        phone: data.phone || null,
        accountNumber: data.accountNumber || null,
        creditor: data.creditor,
        balanceCents,
        folderId: data.folderId || null,
        dateOfBirth: data.dateOfBirth || null,
        address: data.address || null,
        city: data.city || null,
        state: data.state || null,
        zipCode: data.zipCode || null,
      });
    },
    onSuccess: (updatedAccount: any) => {
      queryClient.invalidateQueries({ queryKey: ["/api/accounts"] });
      queryClient.invalidateQueries({ queryKey: ["/api/consumers"] });
      setSelectedAccount(updatedAccount);
      setShowEditModal(false);
      toast({
        title: "Success",
        description: "Account updated successfully",
      });
    },
    onError: (error: any) => {
      toast({
        title: "Error",
        description: error.message || "Failed to update account",
        variant: "destructive",
      });
    },
  });

  const createFolderMutation = useMutation({
    mutationFn: (data: any) => apiRequest("POST", "/api/folders", data),
    onSuccess: () => {
      queryClient.invalidateQueries({ queryKey: ["/api/folders"] });
      setShowCreateFolderModal(false);
      setFolderForm({ name: "", color: "#3B82F6", description: "" });
      toast({
        title: "Success",
        description: "Folder created successfully",
      });
    },
    onError: (error: any) => {
      toast({
        title: "Error",
        description: error.message || "Failed to create folder",
        variant: "destructive",
      });
    },
  });

  const deleteFolderMutation = useMutation({
    mutationFn: async (folderId: string) => {
<<<<<<< HEAD
      const fallbackStatuses = new Set([404, 405, 501]);
      const shouldAttemptFallback = (error: unknown) => {
        if (error instanceof ApiError) {
          return fallbackStatuses.has(error.status);
        }

        return error instanceof TypeError;
      };

      const attempts: Array<() => Promise<Response>> = [
        () => apiRequest("DELETE", `/api/folders/${folderId}`),
        () => apiRequest("POST", `/api/folders/${folderId}/delete`),
        () => apiRequest("POST", "/api/folders/delete", { folderId }),
      ];

      let lastError: unknown = new Error("Failed to delete folder");

      for (const attempt of attempts) {
        try {
          return await attempt();
        } catch (error) {
          lastError = error;

          if (!shouldAttemptFallback(error)) {
            break;
          }
=======
      try {
        return await apiRequest("DELETE", `/api/folders/${folderId}`);
      } catch (error) {
        if (error instanceof ApiError && error.status === 405) {
          return await apiRequest("POST", `/api/folders/${folderId}/delete`);
>>>>>>> ff8fb2a5
        }
      }

      throw lastError;
    },
    onSuccess: () => {
      queryClient.invalidateQueries({ queryKey: ["/api/folders"] });
      queryClient.invalidateQueries({ queryKey: ["/api/accounts"] });
      setDeleteFolderDialog({ open: false, folder: null });
      toast({
        title: "Success",
        description: "Folder deleted successfully",
      });
    },
    onError: (error: any) => {
      toast({
        title: "Error",
        description: error.message || "Failed to delete folder",
        variant: "destructive",
      });
    },
  });

  const sendEmailMutation = useMutation({
    mutationFn: async (payload: any) => {
      const response = await apiRequest("POST", "/api/communications/send-email", payload);
      return response.json();
    },
    onSuccess: () => {
      toast({
        title: "Email sent",
        description: "Message delivered through the communications system.",
      });
      setShowComposeEmailDialog(false);
      setComposeEmailForm({ templateId: "", subject: "", body: "" });
    },
    onError: (error: any) => {
      toast({
        title: "Error",
        description: error.message || "Failed to send email",
        variant: "destructive",
      });
    },
  });

  // Handlers
  const handleCreateSubmit = (e: React.FormEvent) => {
    e.preventDefault();
    const balanceCents = Math.round(parseFloat(createForm.balance || "0") * 100);
    
    createAccountMutation.mutate({
      firstName: createForm.firstName,
      lastName: createForm.lastName,
      email: createForm.email,
      phone: createForm.phone || null,
      accountNumber: createForm.accountNumber || "",
      creditor: createForm.creditor,
      balanceCents,
      folderId: createForm.folderId || null,
      dateOfBirth: createForm.dateOfBirth,
      address: createForm.address || null,
      city: createForm.city || null,
      state: createForm.state || null,
      zipCode: createForm.zipCode || null,
    });
  };

  const handleEdit = (account: any) => {
    setSelectedAccount(account);
    setEditForm({
      firstName: account.consumer?.firstName || "",
      lastName: account.consumer?.lastName || "",
      email: account.consumer?.email || "",
      phone: account.consumer?.phone || "",
      accountNumber: account.accountNumber || "",
      creditor: account.creditor || "",
      balance: account.balanceCents ? (account.balanceCents / 100).toString() : "",
      folderId: account.folderId || account.consumer?.folderId || "",
      dateOfBirth: account.consumer?.dateOfBirth || "",
      address: account.consumer?.address || "",
      city: account.consumer?.city || "",
      state: account.consumer?.state || "",
      zipCode: account.consumer?.zipCode || "",
    });
    setShowEditModal(true);
  };

  const handleView = (account: any) => {
    setSelectedAccount(account);
    setShowViewModal(true);
  };

  const handleContact = (account: any) => {
    setSelectedAccount(account);
    setShowContactDialog(true);
  };

  const handleViewModalChange = (open: boolean) => {
    setShowViewModal(open);
    if (!open && !showContactDialog) {
      setSelectedAccount(null);
    }
  };

  const handleContactModalChange = (open: boolean) => {
    setShowContactDialog(open);
    if (!open && !showViewModal) {
      setSelectedAccount(null);
    }
  };

  const handleComposeEmail = (account: any) => {
    if (!account?.consumer?.email) {
      return;
    }

    const consumerName = [account.consumer?.firstName, account.consumer?.lastName]
      .filter(Boolean)
      .join(' ')
      .trim();

    const defaultSubject = account.creditor
      ? `${account.creditor} account update`
      : 'Account update';

    const defaultBody = [
      consumerName ? `Hello ${consumerName},` : 'Hello,',
      '',
      'We are reaching out regarding your account and would be happy to assist with any questions you may have.',
      '',
      'Thank you,',
      'Your agency team',
    ].join('\n');

    setComposeEmailForm({
      templateId: '',
      subject: defaultSubject,
      body: defaultBody,
    });
    setSelectedAccount(account);
    setShowContactDialog(false);
    setShowComposeEmailDialog(true);
  };

  const selectedAccountLocation = selectedAccount
    ? [
        selectedAccount.consumer?.city,
        selectedAccount.consumer?.state,
        selectedAccount.consumer?.zipCode,
      ]
        .filter(Boolean)
        .join(", ")
    : "";

  const getStatusColor = (status: string) => {
    switch (status?.toLowerCase()) {
      case 'active':
        return 'bg-green-100 text-green-800';
      case 'overdue':
        return 'bg-red-100 text-red-800';
      case 'settled':
        return 'bg-gray-100 text-gray-800';
      default:
        return 'bg-yellow-100 text-yellow-800';
    }
  };

  const formatCurrency = (cents: number) => {
    return `$${(cents / 100).toLocaleString('en-US', { minimumFractionDigits: 2 })}`;
  };

  const formatDate = (dateString: string) => {
    return new Date(dateString).toLocaleDateString('en-US', {
      year: 'numeric',
      month: 'short',
      day: 'numeric'
    });
  };

  const escapeComposeHtml = (value: string) =>
    value
      .replace(/&/g, '&amp;')
      .replace(/</g, '&lt;')
      .replace(/>/g, '&gt;')
      .replace(/"/g, '&quot;')
      .replace(/'/g, '&#39;');

  const buildComposePreviewHtml = (content: string) => {
    if (!content) {
      return '';
    }

    if (/<[a-z][\s\S]*>/i.test(content.trim())) {
      return content;
    }

    return content
      .split(/\r?\n\r?\n/)
      .map(paragraph => `<p>${escapeComposeHtml(paragraph).replace(/\r?\n/g, '<br />')}</p>`)
      .join('');
  };

  const accountsList = Array.isArray(accounts) ? (accounts as any[]) : [];
  const folderList = Array.isArray(folders) ? (folders as any[]) : [];
  const folderFilteredAccounts =
    selectedFolderId === "all"
      ? accountsList
      : accountsList.filter((account: any) => account.consumer?.folderId === selectedFolderId);
  const selectedFolder =
    selectedFolderId === "all"
      ? null
      : folderList.find((folder: any) => folder.id === selectedFolderId) || null;

  return (
    <AdminLayout>
      <div className="mx-auto flex max-w-7xl flex-col gap-10 px-4 py-10 text-blue-50 sm:px-6 lg:px-8">
        <section className="relative overflow-hidden rounded-3xl border border-white/10 bg-gradient-to-br from-white/10 via-white/5 to-white/10 p-8 shadow-2xl shadow-blue-900/30">
          <div className="pointer-events-none absolute -right-12 top-12 h-56 w-56 rounded-full bg-sky-500/20 blur-3xl" />
          <div className="pointer-events-none absolute -bottom-16 left-8 h-48 w-48 rounded-full bg-indigo-500/20 blur-3xl" />
          <div className="relative z-10 flex flex-col gap-8 lg:flex-row lg:items-center lg:justify-between">
            <div className="max-w-2xl space-y-5">
              <span className="inline-flex items-center gap-2 rounded-full border border-white/20 bg-white/10 px-3 py-1 text-xs font-semibold uppercase tracking-widest text-blue-100/80">
                Account operations
              </span>
              <h1 className="text-3xl font-semibold text-white sm:text-4xl">
                Account management command center
              </h1>
              <p className="text-sm text-blue-100/70 sm:text-base">
                Manage every consumer relationship, organize folders, and launch outreach without leaving this workspace.
              </p>
              <div className="grid gap-3 sm:grid-cols-2">
                <div className="rounded-2xl border border-white/10 bg-white/10 p-4 text-sm text-blue-100/80">
                  <p className="font-semibold text-white">Folder intelligence</p>
                  <p className="mt-1 text-xs text-blue-100/70">
                    Segment accounts by workflow or priority and toggle segments instantly.
                  </p>
                </div>
                <div className="rounded-2xl border border-white/10 bg-white/10 p-4 text-sm text-blue-100/80">
                  <p className="font-semibold text-white">Actionable workflows</p>
                  <p className="mt-1 text-xs text-blue-100/70">
                    Create, edit, and contact consumers with modern hero experiences.
                  </p>
                </div>
              </div>
            </div>
            <div className="flex flex-col items-start gap-3 sm:flex-row sm:items-center">
              <Button
                variant="ghost"
                className="rounded-xl border border-white/15 bg-white/10 px-6 py-2 text-sm font-semibold text-blue-100 transition hover:bg-white/20"
                onClick={() => setShowImportModal(true)}
                data-testid="button-import"
              >
                <Upload className="mr-2 h-4 w-4" />
                Import accounts
              </Button>
              <Button
                className="rounded-xl bg-gradient-to-r from-sky-500/80 to-indigo-500/80 px-6 py-2 text-sm font-semibold text-white shadow-lg shadow-blue-900/30 transition hover:from-sky-400/80 hover:to-indigo-400/80"
                onClick={() => setShowCreateModal(true)}
                data-testid="button-create-account"
              >
                <Plus className="mr-2 h-4 w-4" />
                Create account
              </Button>
            </div>
          </div>
        </section>

        <section className="rounded-3xl border border-white/10 bg-white/5 p-6 shadow-lg shadow-blue-900/20 backdrop-blur">
          <div className="flex flex-col gap-6">
            <div className="flex flex-col gap-3 sm:flex-row sm:items-center sm:justify-between">
              <div>
                <h2 className="text-lg font-semibold text-white">Collections folders</h2>
                <p className="text-sm text-blue-100/70">
                  Organize accounts into focused segments and switch views with a click.
                </p>
              </div>
              <div className="flex flex-wrap gap-2">
                <Button
                  variant="ghost"
                  className="rounded-xl border border-white/15 bg-white/10 px-4 py-2 text-sm font-semibold text-blue-100 transition hover:bg-white/20"
                  onClick={() => setShowCreateFolderModal(true)}
                  data-testid="button-create-folder"
                >
                  <Plus className="mr-2 h-4 w-4" />
                  New folder
                </Button>
              </div>
            </div>
            <div className="flex flex-wrap gap-2">
              {foldersLoading ? (
                [...Array(4)].map((_, index) => (
                  <div
                    key={index}
                    className="h-11 w-28 rounded-full border border-white/10 bg-white/10 opacity-70"
                  />
                ))
              ) : folderList.length === 0 ? (
                <p className="text-sm text-blue-100/70">
                  No custom folders yet. Create one to start organizing accounts.
                </p>
              ) : (
                <>
                  <Button
                    variant="ghost"
                    className={`flex items-center gap-2 rounded-full border px-4 py-2 text-sm font-medium transition ${
                      selectedFolderId === "all"
                        ? "border-sky-400/60 bg-sky-500/20 text-white shadow-lg shadow-sky-900/30"
                        : "border-white/10 bg-white/5 text-blue-100 hover:bg-white/10"
                    }`}
                    onClick={() => setSelectedFolderId("all")}
                    data-testid="folder-all"
                  >
                    <FolderOpen className="h-4 w-4" />
                    All accounts
                    <span className="rounded-full bg-white/10 px-2 text-xs text-blue-100/80">
                      {accountsList.length}
                    </span>
                  </Button>
                  {folderList.map((folder: any) => (
                    <div key={folder.id} className="group relative">
                      <Button
                        variant="ghost"
                        className={`flex items-center gap-2 rounded-full border px-4 py-2 text-sm font-medium transition ${
                          selectedFolderId === folder.id
                            ? "border-sky-400/60 bg-sky-500/20 text-white shadow-lg shadow-sky-900/30"
                            : "border-white/10 bg-white/5 text-blue-100 hover:bg-white/10"
                        }`}
                        onClick={() => setSelectedFolderId(folder.id)}
                        data-testid={`folder-${folder.id}`}
                      >
                        <span
                          className="h-2.5 w-2.5 rounded-full"
                          style={{ backgroundColor: folder.color || undefined }}
                        />
                        {folder.name}
                        <span className="rounded-full bg-white/10 px-2 text-xs text-blue-100/80">
                          {accountsList.filter(
                            (account: any) => account.consumer?.folderId === folder.id
                          ).length}
                        </span>
                      </Button>
                      {!folder.isDefault && (
                        <Button
                          size="icon"
                          variant="ghost"
                          className="absolute -right-2 -top-2 h-6 w-6 rounded-full border border-white/10 bg-white/10 p-0 text-blue-100 opacity-0 transition-opacity hover:bg-white/20 group-hover:opacity-100"
                          onClick={(event) => {
                            event.stopPropagation();
                            setDeleteFolderDialog({ open: true, folder });
                          }}
                          data-testid={`delete-folder-${folder.id}`}
                        >
                          <Trash2 className="h-3.5 w-3.5" />
                        </Button>
                      )}
                    </div>
                  ))}
                </>
              )}
            </div>
            {selectedFolder?.description && (
              <div className="rounded-2xl border border-white/10 bg-white/5 px-4 py-3 text-sm text-blue-100/80">
                {selectedFolder.description}
              </div>
            )}
          </div>
        </section>

        <section>
          <AccountsTable
            accounts={folderFilteredAccounts}
            isLoading={accountsLoading}
            onView={handleView}
            onContact={handleContact}
            onEdit={handleEdit}
            showFolderColumn
            showDeleteButton
          />
        </section>
      </div>

      <ImportModal isOpen={showImportModal} onClose={() => setShowImportModal(false)} />

      <Dialog open={showCreateModal} onOpenChange={setShowCreateModal}>
        <DialogContent className="max-w-2xl">
          <DialogHeader>
            <DialogTitle>Create New Account</DialogTitle>
          </DialogHeader>
          <form onSubmit={handleCreateSubmit} className="space-y-4">
            <div className="grid grid-cols-2 gap-4">
              <div>
                <Label htmlFor="firstName">First Name *</Label>
                <Input
                  id="firstName"
                  data-testid="input-first-name"
                  value={createForm.firstName}
                  onChange={(e) => setCreateForm({ ...createForm, firstName: e.target.value })}
                  placeholder="Enter first name"
                  required
                />
              </div>
              <div>
                <Label htmlFor="lastName">Last Name *</Label>
                <Input
                  id="lastName"
                  data-testid="input-last-name"
                  value={createForm.lastName}
                  onChange={(e) => setCreateForm({ ...createForm, lastName: e.target.value })}
                  placeholder="Enter last name"
                  required
                />
              </div>
            </div>

            <div className="grid grid-cols-2 gap-4">
              <div>
                <Label htmlFor="email">Email *</Label>
                <Input
                  id="email"
                  type="email"
                  data-testid="input-email"
                  value={createForm.email}
                  onChange={(e) => setCreateForm({ ...createForm, email: e.target.value })}
                  placeholder="Enter email address"
                  required
                />
              </div>
              <div>
                <Label htmlFor="phone">Phone</Label>
                <Input
                  id="phone"
                  data-testid="input-phone"
                  value={createForm.phone}
                  onChange={(e) => setCreateForm({ ...createForm, phone: e.target.value })}
                  placeholder="Enter phone number"
                />
              </div>
            </div>

            <div className="grid grid-cols-2 gap-4">
              <div>
                <Label htmlFor="accountNumber">Account Number</Label>
                <Input
                  id="accountNumber"
                  data-testid="input-account-number"
                  value={createForm.accountNumber}
                  onChange={(e) => setCreateForm({ ...createForm, accountNumber: e.target.value })}
                  placeholder="Enter account number"
                />
              </div>
              <div>
                <Label htmlFor="creditor">Creditor *</Label>
                <Input
                  id="creditor"
                  data-testid="input-creditor"
                  value={createForm.creditor}
                  onChange={(e) => setCreateForm({ ...createForm, creditor: e.target.value })}
                  placeholder="Enter creditor name"
                  required
                />
              </div>
            </div>

            <div className="grid grid-cols-2 gap-4">
              <div>
                <Label htmlFor="balance">Balance *</Label>
                <Input
                  id="balance"
                  type="number"
                  step="0.01"
                  data-testid="input-balance"
                  value={createForm.balance}
                  onChange={(e) => setCreateForm({ ...createForm, balance: e.target.value })}
                  placeholder="Enter balance"
                  required
                />
              </div>
              <div>
                <Label htmlFor="folder">Folder</Label>
                <Select
                  value={createForm.folderId}
                  onValueChange={(value) => setCreateForm({ ...createForm, folderId: value })}
                >
                  <SelectTrigger data-testid="select-folder">
                    <SelectValue placeholder="Select folder" />
                  </SelectTrigger>
                  <SelectContent>
                    {(folders as any[])?.map((folder: any) => (
                      <SelectItem key={folder.id} value={folder.id}>
                        {folder.name}
                      </SelectItem>
                    ))}
                  </SelectContent>
                </Select>
              </div>
            </div>

            <div className="grid grid-cols-2 gap-4">
              <div>
                <Label htmlFor="dateOfBirth">Date of Birth *</Label>
                <Input
                  id="dateOfBirth"
                  type="date"
                  data-testid="input-date-of-birth"
                  value={createForm.dateOfBirth}
                  onChange={(e) => setCreateForm({ ...createForm, dateOfBirth: e.target.value })}
                  placeholder="Select date of birth"
                  required
                />
              </div>
              <div>
                <Label htmlFor="address">Address</Label>
                <Input
                  id="address"
                  data-testid="input-address"
                  value={createForm.address}
                  onChange={(e) => setCreateForm({ ...createForm, address: e.target.value })}
                  placeholder="Enter address"
                />
              </div>
            </div>

            <div className="grid grid-cols-3 gap-4">
              <div>
                <Label htmlFor="city">City</Label>
                <Input
                  id="city"
                  data-testid="input-city"
                  value={createForm.city}
                  onChange={(e) => setCreateForm({ ...createForm, city: e.target.value })}
                  placeholder="Enter city"
                />
              </div>
              <div>
                <Label htmlFor="state">State</Label>
                <Input
                  id="state"
                  data-testid="input-state"
                  value={createForm.state}
                  onChange={(e) => setCreateForm({ ...createForm, state: e.target.value })}
                  placeholder="Enter state"
                />
              </div>
              <div>
                <Label htmlFor="zipCode">Zip Code</Label>
                <Input
                  id="zipCode"
                  data-testid="input-zip-code"
                  value={createForm.zipCode}
                  onChange={(e) => setCreateForm({ ...createForm, zipCode: e.target.value })}
                  placeholder="Enter zip code"
                />
              </div>
            </div>

            <div className="flex justify-end gap-2">
              <Button type="button" variant="outline" onClick={() => setShowCreateModal(false)}>
                Cancel
              </Button>
              <Button type="submit" disabled={createAccountMutation.isPending} data-testid="button-submit-create">
                {createAccountMutation.isPending ? "Creating..." : "Create Account"}
              </Button>
            </div>
          </form>
        </DialogContent>
      </Dialog>

      <Dialog open={showEditModal} onOpenChange={setShowEditModal}>
        <DialogContent className="max-w-2xl">
          <DialogHeader>
            <DialogTitle>Edit Account</DialogTitle>
          </DialogHeader>
          <form
            onSubmit={(e) => {
              e.preventDefault();
              updateAccountMutation.mutate(editForm);
            }}
            className="space-y-4"
          >
            <div className="grid grid-cols-2 gap-4">
              <div>
                <Label htmlFor="edit-firstName">First Name *</Label>
                <Input
                  id="edit-firstName"
                  data-testid="input-edit-first-name"
                  value={editForm.firstName}
                  onChange={(e) => setEditForm({ ...editForm, firstName: e.target.value })}
                  placeholder="Enter first name"
                  required
                />
              </div>
              <div>
                <Label htmlFor="edit-lastName">Last Name *</Label>
                <Input
                  id="edit-lastName"
                  data-testid="input-edit-last-name"
                  value={editForm.lastName}
                  onChange={(e) => setEditForm({ ...editForm, lastName: e.target.value })}
                  placeholder="Enter last name"
                  required
                />
              </div>
            </div>

            <div className="grid grid-cols-2 gap-4">
              <div>
                <Label htmlFor="edit-email">Email *</Label>
                <Input
                  id="edit-email"
                  type="email"
                  data-testid="input-edit-email"
                  value={editForm.email}
                  onChange={(e) => setEditForm({ ...editForm, email: e.target.value })}
                  placeholder="Enter email address"
                  required
                />
              </div>
              <div>
                <Label htmlFor="edit-phone">Phone</Label>
                <Input
                  id="edit-phone"
                  data-testid="input-edit-phone"
                  value={editForm.phone}
                  onChange={(e) => setEditForm({ ...editForm, phone: e.target.value })}
                  placeholder="Enter phone number"
                />
              </div>
            </div>

            <div className="grid grid-cols-2 gap-4">
              <div>
                <Label htmlFor="edit-accountNumber">Account Number</Label>
                <Input
                  id="edit-accountNumber"
                  data-testid="input-edit-account-number"
                  value={editForm.accountNumber}
                  onChange={(e) => setEditForm({ ...editForm, accountNumber: e.target.value })}
                  placeholder="Enter account number"
                />
              </div>
              <div>
                <Label htmlFor="edit-creditor">Creditor *</Label>
                <Input
                  id="edit-creditor"
                  data-testid="input-edit-creditor"
                  value={editForm.creditor}
                  onChange={(e) => setEditForm({ ...editForm, creditor: e.target.value })}
                  placeholder="Enter creditor name"
                  required
                />
              </div>
            </div>

            <div className="grid grid-cols-2 gap-4">
              <div>
                <Label htmlFor="edit-balance">Balance *</Label>
                <Input
                  id="edit-balance"
                  type="number"
                  step="0.01"
                  data-testid="input-edit-balance"
                  value={editForm.balance}
                  onChange={(e) => setEditForm({ ...editForm, balance: e.target.value })}
                  placeholder="Enter balance"
                  required
                />
              </div>
              <div>
                <Label htmlFor="edit-folder">Folder</Label>
                <Select
                  value={editForm.folderId}
                  onValueChange={(value) => setEditForm({ ...editForm, folderId: value })}
                >
                  <SelectTrigger id="edit-folder" data-testid="select-edit-folder">
                    <SelectValue placeholder="Select folder" />
                  </SelectTrigger>
                  <SelectContent>
                    {(folders as any[])?.map((folder: any) => (
                      <SelectItem key={folder.id} value={folder.id}>
                        {folder.name}
                      </SelectItem>
                    ))}
                  </SelectContent>
                </Select>
              </div>
            </div>

            <div className="grid grid-cols-2 gap-4">
              <div>
                <Label htmlFor="edit-dateOfBirth">Date of Birth *</Label>
                <Input
                  id="edit-dateOfBirth"
                  type="date"
                  data-testid="input-edit-date-of-birth"
                  value={editForm.dateOfBirth}
                  onChange={(e) => setEditForm({ ...editForm, dateOfBirth: e.target.value })}
                  placeholder="Select date of birth"
                  required
                />
              </div>
              <div>
                <Label htmlFor="edit-address">Address</Label>
                <Input
                  id="edit-address"
                  data-testid="input-edit-address"
                  value={editForm.address}
                  onChange={(e) => setEditForm({ ...editForm, address: e.target.value })}
                  placeholder="Enter address"
                />
              </div>
            </div>

            <div className="grid grid-cols-3 gap-4">
              <div>
                <Label htmlFor="edit-city">City</Label>
                <Input
                  id="edit-city"
                  data-testid="input-edit-city"
                  value={editForm.city}
                  onChange={(e) => setEditForm({ ...editForm, city: e.target.value })}
                  placeholder="Enter city"
                />
              </div>
              <div>
                <Label htmlFor="edit-state">State</Label>
                <Input
                  id="edit-state"
                  data-testid="input-edit-state"
                  value={editForm.state}
                  onChange={(e) => setEditForm({ ...editForm, state: e.target.value })}
                  placeholder="Enter state"
                />
              </div>
              <div>
                <Label htmlFor="edit-zipCode">Zip Code</Label>
                <Input
                  id="edit-zipCode"
                  data-testid="input-edit-zip-code"
                  value={editForm.zipCode}
                  onChange={(e) => setEditForm({ ...editForm, zipCode: e.target.value })}
                  placeholder="Enter zip code"
                />
              </div>
            </div>

            <div className="flex justify-end gap-2">
              <Button type="button" variant="outline" onClick={() => setShowEditModal(false)}>
                Cancel
              </Button>
              <Button type="submit" disabled={updateAccountMutation.isPending} data-testid="button-submit-edit">
                {updateAccountMutation.isPending ? "Saving..." : "Save Changes"}
              </Button>
            </div>
          </form>
        </DialogContent>
      </Dialog>

      <Dialog open={showViewModal} onOpenChange={handleViewModalChange}>
        <DialogContent className="max-w-3xl border border-white/10 bg-[#0f1a3c] text-blue-100">
          {selectedAccount && (
            <>
              <DialogHeader className="space-y-2 text-left">
                <DialogTitle className="text-2xl font-semibold text-white">Account overview</DialogTitle>
                <DialogDescription className="text-sm text-blue-100/70">
                  Snapshot for {selectedAccount.consumer?.firstName} {selectedAccount.consumer?.lastName}
                </DialogDescription>
              </DialogHeader>

              <div className="space-y-6">
                <div className="flex flex-col gap-4 rounded-2xl border border-white/10 bg-white/5 p-5 sm:flex-row sm:items-start sm:justify-between">
                  <div>
                    <p className="text-xs uppercase tracking-wide text-blue-100/60">Consumer</p>
                    <p className="mt-2 text-2xl font-semibold text-white">
                      {selectedAccount.consumer?.firstName} {selectedAccount.consumer?.lastName}
                    </p>
                    <p className="text-sm text-blue-100/70">
                      {selectedAccount.consumer?.email || "No email on file"}
                    </p>
                    {selectedAccount.consumer?.phone && (
                      <p className="text-sm text-blue-100/60">{selectedAccount.consumer.phone}</p>
                    )}
                  </div>
                  <div className="rounded-2xl border border-white/10 bg-[#0c1630] px-5 py-4 text-right text-sm text-blue-100/80">
                    <p className="text-xs uppercase tracking-wide text-blue-100/60">Account #</p>
                    <p className="mt-2 text-lg font-semibold text-white">
                      {selectedAccount.accountNumber || "N/A"}
                    </p>
                    <p className="text-xs text-blue-100/60">
                      Created {selectedAccount.createdAt ? formatDate(selectedAccount.createdAt) : "Unknown"}
                    </p>
                  </div>
                </div>

                <div className="grid gap-4 sm:grid-cols-2">
                  <div className="rounded-2xl border border-white/10 bg-white/5 p-4">
                    <p className="text-xs uppercase tracking-wide text-blue-100/60">Creditor</p>
                    <p className="mt-2 text-base font-semibold text-white">
                      {selectedAccount.creditor || "Unknown creditor"}
                    </p>
                  </div>
                  <div className="rounded-2xl border border-white/10 bg-white/5 p-4">
                    <p className="text-xs uppercase tracking-wide text-blue-100/60">Balance</p>
                    <p className="mt-2 text-base font-semibold text-white">
                      {formatCurrency(
                        typeof selectedAccount.balanceCents === "number"
                          ? selectedAccount.balanceCents
                          : Number(selectedAccount.balanceCents ?? 0)
                      )}
                    </p>
                  </div>
                  <div className="rounded-2xl border border-white/10 bg-white/5 p-4">
                    <p className="text-xs uppercase tracking-wide text-blue-100/60">Status</p>
                    <span
                      className={`mt-2 inline-flex w-fit items-center rounded-full px-3 py-1 text-xs font-semibold ${getStatusColor(
                        selectedAccount.status
                      )}`}
                    >
                      {selectedAccount.status || "Unknown"}
                    </span>
                  </div>
                  <div className="rounded-2xl border border-white/10 bg-white/5 p-4">
                    <p className="text-xs uppercase tracking-wide text-blue-100/60">Due date</p>
                    <p className="mt-2 text-base font-semibold text-white">
                      {selectedAccount.dueDate ? formatDate(selectedAccount.dueDate) : "Not scheduled"}
                    </p>
                  </div>
                  <div className="rounded-2xl border border-white/10 bg-white/5 p-4">
                    <p className="text-xs uppercase tracking-wide text-blue-100/60">Folder</p>
                    <p className="mt-2 text-base font-semibold text-white">
                      {selectedAccount.folder?.name || "Not assigned"}
                    </p>
                  </div>
                </div>

                <div className="rounded-2xl border border-white/10 bg-white/5 p-4">
                  <p className="text-xs uppercase tracking-wide text-blue-100/60">Address</p>
                  <p className="mt-2 text-base font-semibold text-white">
                    {selectedAccount.consumer?.address || "Not provided"}
                  </p>
                  {selectedAccountLocation && (
                    <p className="mt-1 text-sm text-blue-100/70">{selectedAccountLocation}</p>
                  )}
                </div>
              </div>

              <div className="flex flex-col gap-2 sm:flex-row sm:justify-end">
                <Button
                  variant="ghost"
                  className="rounded-lg border border-white/10 bg-white/5 px-4 text-blue-100 hover:bg-white/10"
                  onClick={() => {
                    setShowViewModal(false);
                    handleEdit(selectedAccount);
                  }}
                >
                  Edit account
                </Button>
                <Button
                  variant="ghost"
                  className="rounded-lg border border-white/10 bg-white/5 px-4 text-blue-100 hover:bg-white/10"
                  onClick={() => {
                    setShowViewModal(false);
                    handleContact(selectedAccount);
                  }}
                >
                  Contact consumer
                </Button>
                <Button
                  variant="ghost"
                  className="rounded-lg border border-white/10 bg-white/5 px-4 text-blue-100 hover:bg-white/10"
                  onClick={() => setShowViewModal(false)}
                >
                  Close
                </Button>
              </div>
            </>
          )}
        </DialogContent>
      </Dialog>

      <Dialog open={showContactDialog} onOpenChange={handleContactModalChange}>
        <DialogContent className="max-w-xl border border-white/10 bg-[#0f1a3c] text-blue-100">
          {selectedAccount && (
            <>
              <DialogHeader className="space-y-2 text-left">
                <DialogTitle className="text-xl font-semibold text-white">
                  Contact {selectedAccount.consumer?.firstName} {selectedAccount.consumer?.lastName}
                </DialogTitle>
                <DialogDescription className="text-sm text-blue-100/70">
                  Reach out using the consumer's preferred channel.
                </DialogDescription>
              </DialogHeader>

              <div className="space-y-4">
                <div className="flex flex-col gap-3 rounded-2xl border border-white/10 bg-white/5 p-4 sm:flex-row sm:items-center">
                  <span className="rounded-xl bg-sky-500/20 p-2 text-sky-300">
                    <Mail className="h-5 w-5" />
                  </span>
                  <div className="flex-1">
                    <p className="text-xs uppercase tracking-wide text-blue-100/60">Email</p>
                    <p className="text-sm font-semibold text-white">
                      {selectedAccount.consumer?.email || "Not provided"}
                    </p>
                  </div>
                  <div className="flex gap-2">
                    <Button
                      variant="ghost"
                      size="sm"
                      className="rounded-lg border border-white/10 bg-white/5 px-3 text-blue-100 hover:bg-white/10"
                      onClick={() => selectedAccount && handleComposeEmail(selectedAccount)}
                      disabled={!selectedAccount.consumer?.email}
                    >
                      Compose
                    </Button>
                    {selectedAccount.consumer?.email ? (
                      <Button
                        variant="ghost"
                        size="sm"
                        asChild
                        className="rounded-lg border border-white/10 bg-white/5 px-3 text-blue-100 hover:bg-white/10"
                      >
                        <a href={`mailto:${selectedAccount.consumer.email}`}>Email</a>
                      </Button>
                    ) : (
                      <Button
                        variant="ghost"
                        size="sm"
                        disabled
                        className="rounded-lg border border-white/10 bg-white/5 px-3 text-blue-100/50"
                      >
                        Email
                      </Button>
                    )}
                  </div>
                </div>

                <div className="flex items-center gap-3 rounded-2xl border border-white/10 bg-white/5 p-4">
                  <span className="rounded-xl bg-emerald-500/20 p-2 text-emerald-300">
                    <Phone className="h-5 w-5" />
                  </span>
                  <div className="flex-1">
                    <p className="text-xs uppercase tracking-wide text-blue-100/60">Phone</p>
                    <p className="text-sm font-semibold text-white">
                      {selectedAccount.consumer?.phone || "Not provided"}
                    </p>
                  </div>
                  {selectedAccount.consumer?.phone ? (
                    <Button
                      variant="ghost"
                      size="sm"
                      asChild
                      className="rounded-lg border border-white/10 bg-white/5 px-3 text-blue-100 hover:bg-white/10"
                    >
                      <a href={`tel:${selectedAccount.consumer.phone}`}>Call</a>
                    </Button>
                  ) : (
                    <Button
                      variant="ghost"
                      size="sm"
                      disabled
                      className="rounded-lg border border-white/10 bg-white/5 px-3 text-blue-100/50"
                    >
                      Call
                    </Button>
                  )}
                </div>

                <div className="flex items-start gap-3 rounded-2xl border border-white/10 bg-white/5 p-4">
                  <span className="rounded-xl bg-indigo-500/20 p-2 text-indigo-300">
                    <MapPin className="h-5 w-5" />
                  </span>
                  <div>
                    <p className="text-xs uppercase tracking-wide text-blue-100/60">Address</p>
                    <p className="text-sm font-semibold text-white">
                      {selectedAccount.consumer?.address || "Not provided"}
                    </p>
                    {selectedAccountLocation && (
                      <p className="text-xs text-blue-100/70">{selectedAccountLocation}</p>
                    )}
                  </div>
                </div>

                <div className="flex items-center gap-3 rounded-2xl border border-white/10 bg-white/5 p-4">
                  <span className="rounded-xl bg-amber-500/20 p-2 text-amber-300">
                    <Calendar className="h-5 w-5" />
                  </span>
                  <div className="flex-1">
                    <p className="text-xs uppercase tracking-wide text-blue-100/60">Next due date</p>
                    <p className="text-sm font-semibold text-white">
                      {selectedAccount.dueDate ? formatDate(selectedAccount.dueDate) : "Not scheduled"}
                    </p>
                  </div>
                </div>

                <div className="flex justify-end">
                  <Button
                    variant="ghost"
                    className="rounded-lg border border-white/10 bg-white/5 px-4 text-blue-100 hover:bg-white/10"
                    onClick={() => setShowContactDialog(false)}
                  >
                    Close
                  </Button>
                </div>
              </div>
            </>
          )}
        </DialogContent>
      </Dialog>

      <Dialog
        open={showComposeEmailDialog}
        onOpenChange={(open) => {
          setShowComposeEmailDialog(open);
          if (!open) {
            setComposeEmailForm({ templateId: "", subject: "", body: "" });
          }
        }}
      >
        <DialogContent className="max-w-2xl">
          <DialogHeader>
            <DialogTitle>Compose Email</DialogTitle>
            <DialogDescription>
              Send a message to the consumer using the integrated communications system.
            </DialogDescription>
          </DialogHeader>

          {selectedAccount && (
            <div className="space-y-5">
              <div className="rounded-md border border-blue-200 bg-blue-50 p-4 text-sm text-blue-900">
                <p className="font-semibold">To: {selectedAccount.consumer?.email}</p>
                {selectedAccount.consumer && (
                  <p className="text-blue-900/80">
                    {[selectedAccount.consumer.firstName, selectedAccount.consumer.lastName].filter(Boolean).join(" ")}
                  </p>
                )}
                {selectedAccount.accountNumber && (
                  <p className="mt-1 text-xs text-blue-900/70">
                    Account #: {selectedAccount.accountNumber}
                  </p>
                )}
              </div>

              <div className="space-y-2">
                <Label htmlFor="compose-template">Template</Label>
                <Select
                  value={composeEmailForm.templateId}
                  onValueChange={(value) => {
                    if (!value) {
                      setComposeEmailForm((prev) => ({ ...prev, templateId: "" }));
                      return;
                    }

                    const template = (emailTemplates as any[])?.find((item: any) => item.id === value);
                    setComposeEmailForm((prev) => ({
                      templateId: value,
                      subject: template?.subject || prev.subject,
                      body: template?.html || prev.body,
                    }));
                  }}
                  disabled={emailTemplatesLoading}
                >
                  <SelectTrigger id="compose-template">
                    <SelectValue placeholder={emailTemplatesLoading ? "Loading templates..." : "Choose a template (optional)"} />
                  </SelectTrigger>
                  <SelectContent>
                    <SelectItem value="">No template (start from scratch)</SelectItem>
                    {(emailTemplates as any[])?.map((template: any) => (
                      <SelectItem key={template.id} value={template.id}>
                        {template.name}
                      </SelectItem>
                    ))}
                  </SelectContent>
                </Select>
              </div>

              <div className="space-y-2">
                <Label htmlFor="compose-subject">Subject</Label>
                <Input
                  id="compose-subject"
                  value={composeEmailForm.subject}
                  onChange={(event) =>
                    setComposeEmailForm((prev) => ({ ...prev, subject: event.target.value }))
                  }
                  placeholder="Email subject"
                />
              </div>

              <div className="space-y-3">
                <div className="space-y-2">
                  <Label htmlFor="compose-body">Message</Label>
                  <Textarea
                    id="compose-body"
                    value={composeEmailForm.body}
                    onChange={(event) =>
                      setComposeEmailForm((prev) => ({ ...prev, body: event.target.value }))
                    }
                    rows={8}
                    placeholder="Write your message or choose a communication template"
                  />
                </div>

                {composeEmailForm.body && (
                  <div className="rounded-md border border-gray-200 bg-gray-50 p-3">
                    <p className="mb-2 text-xs font-semibold uppercase text-gray-500">Preview</p>
                    <div
                      className="prose prose-sm max-w-none text-gray-800"
                      dangerouslySetInnerHTML={{ __html: buildComposePreviewHtml(composeEmailForm.body) }}
                    />
                  </div>
                )}
              </div>
            </div>
          )}

          <DialogFooter className="mt-6 flex flex-col gap-2 sm:flex-row sm:justify-end">
            <Button
              variant="outline"
              onClick={() => {
                setShowComposeEmailDialog(false);
                setComposeEmailForm({ templateId: "", subject: "", body: "" });
              }}
            >
              Cancel
            </Button>
            <Button
              onClick={() =>
                sendEmailMutation.mutate({
                  to: selectedAccount?.consumer?.email,
                  subject: composeEmailForm.subject,
                  body: composeEmailForm.body,
                  templateId: composeEmailForm.templateId || undefined,
                })
              }
              disabled={sendEmailMutation.isPending || !composeEmailForm.subject || !composeEmailForm.body}
            >
              {sendEmailMutation.isPending ? "Sending..." : "Send Email"}
            </Button>
          </DialogFooter>
        </DialogContent>
      </Dialog>

      <AlertDialog
        open={deleteFolderDialog.open}
        onOpenChange={(open) =>
          setDeleteFolderDialog(prev => ({
            open,
            folder: open ? prev.folder : null,
          }))
        }
      >
        <AlertDialogContent>
          <AlertDialogHeader>
            <AlertDialogTitle>Delete Folder</AlertDialogTitle>
            <AlertDialogDescription>
              Are you sure you want to delete the folder "{deleteFolderDialog.folder?.name}"?
              Accounts in this folder will be moved to the default folder.
            </AlertDialogDescription>
          </AlertDialogHeader>
          <AlertDialogFooter>
            <AlertDialogCancel>Cancel</AlertDialogCancel>
            <AlertDialogAction
              onClick={() => deleteFolderDialog.folder && deleteFolderMutation.mutate(deleteFolderDialog.folder.id)}
              className="bg-red-600 hover:bg-red-700"
            >
              Delete Folder
            </AlertDialogAction>
          </AlertDialogFooter>
        </AlertDialogContent>
      </AlertDialog>

      <Dialog open={showCreateFolderModal} onOpenChange={setShowCreateFolderModal}>
        <DialogContent>
          <DialogHeader>
            <DialogTitle>Create New Folder</DialogTitle>
          </DialogHeader>
          <form
            onSubmit={(e) => {
              e.preventDefault();
              createFolderMutation.mutate(folderForm);
            }}
            className="space-y-4"
          >
            <div>
              <Label htmlFor="folder-name">Folder Name *</Label>
              <Input
                id="folder-name"
                value={folderForm.name}
                onChange={(e) => setFolderForm({ ...folderForm, name: e.target.value })}
                placeholder="Enter folder name"
                required
              />
            </div>

            <div>
              <Label htmlFor="folder-color">Color</Label>
              <Input
                id="folder-color"
                type="color"
                value={folderForm.color}
                onChange={(e) => setFolderForm({ ...folderForm, color: e.target.value })}
              />
            </div>

            <div>
              <Label htmlFor="folder-description">Description</Label>
              <Input
                id="folder-description"
                value={folderForm.description}
                onChange={(e) => setFolderForm({ ...folderForm, description: e.target.value })}
                placeholder="Enter folder description"
              />
            </div>

            <div className="flex justify-end gap-2">
              <Button type="button" variant="outline" onClick={() => setShowCreateFolderModal(false)}>
                Cancel
              </Button>
              <Button type="submit" disabled={createFolderMutation.isPending}>
                {createFolderMutation.isPending ? "Creating..." : "Create Folder"}
              </Button>
            </div>
          </form>
        </DialogContent>
      </Dialog>
    </AdminLayout>
  );
}<|MERGE_RESOLUTION|>--- conflicted
+++ resolved
@@ -215,7 +215,7 @@
 
   const deleteFolderMutation = useMutation({
     mutationFn: async (folderId: string) => {
-<<<<<<< HEAD
+ codex/fix-405-method-not-allowed-error-on-delete-k3zhnq
       const fallbackStatuses = new Set([404, 405, 501]);
       const shouldAttemptFallback = (error: unknown) => {
         if (error instanceof ApiError) {
@@ -242,13 +242,13 @@
           if (!shouldAttemptFallback(error)) {
             break;
           }
-=======
+
       try {
         return await apiRequest("DELETE", `/api/folders/${folderId}`);
       } catch (error) {
         if (error instanceof ApiError && error.status === 405) {
           return await apiRequest("POST", `/api/folders/${folderId}/delete`);
->>>>>>> ff8fb2a5
+ main
         }
       }
 
