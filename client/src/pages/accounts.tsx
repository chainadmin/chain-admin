import { useState } from "react";
import { useQuery, useMutation, useQueryClient } from "@tanstack/react-query";
import { ApiError, apiRequest } from "@/lib/queryClient";
import { useToast } from "@/hooks/use-toast";
import AdminLayout from "@/components/admin-layout";
import ImportModal from "@/components/import-modal";
import AccountsTable from "@/components/accounts-table";
import { Button } from "@/components/ui/button";
import { Input } from "@/components/ui/input";
import { Label } from "@/components/ui/label";
import {
  Dialog,
  DialogContent,
  DialogDescription,
  DialogFooter,
  DialogHeader,
  DialogTitle,
} from "@/components/ui/dialog";
import {
  AlertDialog,
  AlertDialogAction,
  AlertDialogCancel,
  AlertDialogContent,
  AlertDialogDescription,
  AlertDialogFooter,
  AlertDialogHeader,
  AlertDialogTitle,
} from "@/components/ui/alert-dialog";
import {
  Select,
  SelectContent,
  SelectItem,
  SelectTrigger,
  SelectValue,
} from "@/components/ui/select";
import { Textarea } from "@/components/ui/textarea";
import { FolderOpen, Plus, Upload, Trash2, Mail, Phone, MapPin, Calendar } from "lucide-react";

export default function Accounts() {
  const [selectedFolderId, setSelectedFolderId] = useState<string>("all");
  const [showImportModal, setShowImportModal] = useState(false);
  const [showCreateModal, setShowCreateModal] = useState(false);
  const [showEditModal, setShowEditModal] = useState(false);
  const [showViewModal, setShowViewModal] = useState(false);
  const [showContactDialog, setShowContactDialog] = useState(false);
  const [showComposeEmailDialog, setShowComposeEmailDialog] = useState(false);
  const [showCreateFolderModal, setShowCreateFolderModal] = useState(false);
  const [selectedAccount, setSelectedAccount] = useState<any>(null);
  const [deleteFolderDialog, setDeleteFolderDialog] = useState<{ open: boolean; folder: any }>({
    open: false,
    folder: null,
  });
  const [folderForm, setFolderForm] = useState({
    name: "",
    color: "#3B82F6",
    description: "",
  });
  const [createForm, setCreateForm] = useState({
    firstName: "",
    lastName: "",
    email: "",
    phone: "",
    accountNumber: "",
    creditor: "",
    balance: "",
    folderId: "",
    dateOfBirth: "",
    address: "",
    city: "",
    state: "",
    zipCode: "",
  });
  const [composeEmailForm, setComposeEmailForm] = useState({
    templateId: "",
    subject: "",
    body: "",
  });
  const [editForm, setEditForm] = useState({
    firstName: "",
    lastName: "",
    email: "",
    phone: "",
    accountNumber: "",
    creditor: "",
    balance: "",
    folderId: "",
    dateOfBirth: "",
    address: "",
    city: "",
    state: "",
    zipCode: "",
  });

  const { toast } = useToast();
  const queryClient = useQueryClient();
  
  const { data: accounts, isLoading: accountsLoading } = useQuery({
    queryKey: ["/api/accounts"],
  });

  const { data: folders, isLoading: foldersLoading } = useQuery({
    queryKey: ["/api/folders"],
  });

  const { data: consumers } = useQuery({
    queryKey: ["/api/consumers"],
  });

  const { data: emailTemplates, isLoading: emailTemplatesLoading } = useQuery({
    queryKey: ["/api/email-templates"],
    enabled: showComposeEmailDialog,
  });

  // Mutations
  const createAccountMutation = useMutation({
    mutationFn: (data: any) => apiRequest("POST", "/api/accounts", data),
    onSuccess: () => {
      queryClient.invalidateQueries({ queryKey: ["/api/accounts"] });
      queryClient.invalidateQueries({ queryKey: ["/api/consumers"] });
      setShowCreateModal(false);
      setCreateForm({
        firstName: "",
        lastName: "",
        email: "",
        phone: "",
        accountNumber: "",
        creditor: "",
        balance: "",
        folderId: "",
        dateOfBirth: "",
        address: "",
        city: "",
        state: "",
        zipCode: "",
      });
      toast({
        title: "Success",
        description: "Account created successfully",
      });
    },
    onError: (error: any) => {
      toast({
        title: "Error",
        description: error.message || "Failed to create account",
        variant: "destructive",
      });
    },
  });

  const updateAccountMutation = useMutation({
    mutationFn: async (data: any) => {
      if (!selectedAccount?.id) {
        return Promise.reject(new Error("No account selected"));
      }

      const balanceValue = data.balance?.toString().trim();
      const balanceCents = balanceValue
        ? Math.round(parseFloat(balanceValue) * 100)
        : undefined;

      return apiRequest("PATCH", `/api/accounts/${selectedAccount.id}`, {
        firstName: data.firstName,
        lastName: data.lastName,
        email: data.email,
        phone: data.phone || null,
        accountNumber: data.accountNumber || null,
        creditor: data.creditor,
        balanceCents,
        folderId: data.folderId || null,
        dateOfBirth: data.dateOfBirth || null,
        address: data.address || null,
        city: data.city || null,
        state: data.state || null,
        zipCode: data.zipCode || null,
      });
    },
    onSuccess: (updatedAccount: any) => {
      queryClient.invalidateQueries({ queryKey: ["/api/accounts"] });
      queryClient.invalidateQueries({ queryKey: ["/api/consumers"] });
      setSelectedAccount(updatedAccount);
      setShowEditModal(false);
      toast({
        title: "Success",
        description: "Account updated successfully",
      });
    },
    onError: (error: any) => {
      toast({
        title: "Error",
        description: error.message || "Failed to update account",
        variant: "destructive",
      });
    },
  });

  const createFolderMutation = useMutation({
    mutationFn: (data: any) => apiRequest("POST", "/api/folders", data),
    onSuccess: () => {
      queryClient.invalidateQueries({ queryKey: ["/api/folders"] });
      setShowCreateFolderModal(false);
      setFolderForm({ name: "", color: "#3B82F6", description: "" });
      toast({
        title: "Success",
        description: "Folder created successfully",
      });
    },
    onError: (error: any) => {
      toast({
        title: "Error",
        description: error.message || "Failed to create folder",
        variant: "destructive",
      });
    },
  });

  const deleteFolderMutation = useMutation({
    mutationFn: async (folderId: string) => {
      const fallbackStatuses = new Set([404, 405, 501]);
      const shouldAttemptFallback = (error: unknown) => {
        if (error instanceof ApiError) {
          return fallbackStatuses.has(error.status);
        }

        return error instanceof TypeError;
      };

      try {
        return await apiRequest("DELETE", `/api/folders/${folderId}`);
      } catch (error) {
<<<<<<< HEAD
        if (!shouldAttemptFallback(error)) {
          throw error;
        }

        try {
=======
        if (error instanceof ApiError && error.status === 405) {
>>>>>>> 74ea52be
          return await apiRequest("POST", `/api/folders/${folderId}/delete`);
        } catch (fallbackError) {
          if (!shouldAttemptFallback(fallbackError)) {
            throw fallbackError;
          }

          try {
            return await apiRequest("POST", "/api/folders/delete", { folderId });
          } catch (finalError) {
            throw finalError;
          }
        }
      }
    },
    onSuccess: () => {
      queryClient.invalidateQueries({ queryKey: ["/api/folders"] });
      queryClient.invalidateQueries({ queryKey: ["/api/accounts"] });
      setDeleteFolderDialog({ open: false, folder: null });
      toast({
        title: "Success",
        description: "Folder deleted successfully",
      });
    },
    onError: (error: any) => {
      toast({
        title: "Error",
        description: error.message || "Failed to delete folder",
        variant: "destructive",
      });
    },
  });

  const sendEmailMutation = useMutation({
    mutationFn: async (payload: any) => {
      const response = await apiRequest("POST", "/api/communications/send-email", payload);
      return response.json();
    },
    onSuccess: () => {
      toast({
        title: "Email sent",
        description: "Message delivered through the communications system.",
      });
      setShowComposeEmailDialog(false);
      setComposeEmailForm({ templateId: "", subject: "", body: "" });
    },
    onError: (error: any) => {
      toast({
        title: "Error",
        description: error.message || "Failed to send email",
        variant: "destructive",
      });
    },
  });

  // Handlers
  const handleCreateSubmit = (e: React.FormEvent) => {
    e.preventDefault();
    const balanceCents = Math.round(parseFloat(createForm.balance || "0") * 100);
    
    createAccountMutation.mutate({
      firstName: createForm.firstName,
      lastName: createForm.lastName,
      email: createForm.email,
      phone: createForm.phone || null,
      accountNumber: createForm.accountNumber || "",
      creditor: createForm.creditor,
      balanceCents,
      folderId: createForm.folderId || null,
      dateOfBirth: createForm.dateOfBirth,
      address: createForm.address || null,
      city: createForm.city || null,
      state: createForm.state || null,
      zipCode: createForm.zipCode || null,
    });
  };

  const handleEdit = (account: any) => {
    setSelectedAccount(account);
    setEditForm({
      firstName: account.consumer?.firstName || "",
      lastName: account.consumer?.lastName || "",
      email: account.consumer?.email || "",
      phone: account.consumer?.phone || "",
      accountNumber: account.accountNumber || "",
      creditor: account.creditor || "",
      balance: account.balanceCents ? (account.balanceCents / 100).toString() : "",
      folderId: account.folderId || account.consumer?.folderId || "",
      dateOfBirth: account.consumer?.dateOfBirth || "",
      address: account.consumer?.address || "",
      city: account.consumer?.city || "",
      state: account.consumer?.state || "",
      zipCode: account.consumer?.zipCode || "",
    });
    setShowEditModal(true);
  };

  const handleView = (account: any) => {
    setSelectedAccount(account);
    setShowViewModal(true);
  };

  const handleContact = (account: any) => {
    setSelectedAccount(account);
    setShowContactDialog(true);
  };

  const handleViewModalChange = (open: boolean) => {
    setShowViewModal(open);
    if (!open && !showContactDialog) {
      setSelectedAccount(null);
    }
  };

  const handleContactModalChange = (open: boolean) => {
    setShowContactDialog(open);
    if (!open && !showViewModal) {
      setSelectedAccount(null);
    }
  };

  const handleComposeEmail = (account: any) => {
    if (!account?.consumer?.email) {
      return;
    }

    const consumerName = [account.consumer?.firstName, account.consumer?.lastName]
      .filter(Boolean)
      .join(' ')
      .trim();

    const defaultSubject = account.creditor
      ? `${account.creditor} account update`
      : 'Account update';

    const defaultBody = [
      consumerName ? `Hello ${consumerName},` : 'Hello,',
      '',
      'We are reaching out regarding your account and would be happy to assist with any questions you may have.',
      '',
      'Thank you,',
      'Your agency team',
    ].join('\n');

    setComposeEmailForm({
      templateId: '',
      subject: defaultSubject,
      body: defaultBody,
    });
    setSelectedAccount(account);
    setShowContactDialog(false);
    setShowComposeEmailDialog(true);
  };

  const selectedAccountLocation = selectedAccount
    ? [
        selectedAccount.consumer?.city,
        selectedAccount.consumer?.state,
        selectedAccount.consumer?.zipCode,
      ]
        .filter(Boolean)
        .join(", ")
    : "";

  const getStatusColor = (status: string) => {
    switch (status?.toLowerCase()) {
      case 'active':
        return 'bg-green-100 text-green-800';
      case 'overdue':
        return 'bg-red-100 text-red-800';
      case 'settled':
        return 'bg-gray-100 text-gray-800';
      default:
        return 'bg-yellow-100 text-yellow-800';
    }
  };

  const formatCurrency = (cents: number) => {
    return `$${(cents / 100).toLocaleString('en-US', { minimumFractionDigits: 2 })}`;
  };

  const formatDate = (dateString: string) => {
    return new Date(dateString).toLocaleDateString('en-US', {
      year: 'numeric',
      month: 'short',
      day: 'numeric'
    });
  };

  const escapeComposeHtml = (value: string) =>
    value
      .replace(/&/g, '&amp;')
      .replace(/</g, '&lt;')
      .replace(/>/g, '&gt;')
      .replace(/"/g, '&quot;')
      .replace(/'/g, '&#39;');

  const buildComposePreviewHtml = (content: string) => {
    if (!content) {
      return '';
    }

    if (/<[a-z][\s\S]*>/i.test(content.trim())) {
      return content;
    }

    return content
      .split(/\r?\n\r?\n/)
      .map(paragraph => `<p>${escapeComposeHtml(paragraph).replace(/\r?\n/g, '<br />')}</p>`)
      .join('');
  };

  const accountsList = Array.isArray(accounts) ? (accounts as any[]) : [];
  const folderList = Array.isArray(folders) ? (folders as any[]) : [];
  const folderFilteredAccounts =
    selectedFolderId === "all"
      ? accountsList
      : accountsList.filter((account: any) => account.consumer?.folderId === selectedFolderId);
  const selectedFolder =
    selectedFolderId === "all"
      ? null
      : folderList.find((folder: any) => folder.id === selectedFolderId) || null;

  return (
    <AdminLayout>
      <div className="mx-auto flex max-w-7xl flex-col gap-10 px-4 py-10 text-blue-50 sm:px-6 lg:px-8">
        <section className="relative overflow-hidden rounded-3xl border border-white/10 bg-gradient-to-br from-white/10 via-white/5 to-white/10 p-8 shadow-2xl shadow-blue-900/30">
          <div className="pointer-events-none absolute -right-12 top-12 h-56 w-56 rounded-full bg-sky-500/20 blur-3xl" />
          <div className="pointer-events-none absolute -bottom-16 left-8 h-48 w-48 rounded-full bg-indigo-500/20 blur-3xl" />
          <div className="relative z-10 flex flex-col gap-8 lg:flex-row lg:items-center lg:justify-between">
            <div className="max-w-2xl space-y-5">
              <span className="inline-flex items-center gap-2 rounded-full border border-white/20 bg-white/10 px-3 py-1 text-xs font-semibold uppercase tracking-widest text-blue-100/80">
                Account operations
              </span>
              <h1 className="text-3xl font-semibold text-white sm:text-4xl">
                Account management command center
              </h1>
              <p className="text-sm text-blue-100/70 sm:text-base">
                Manage every consumer relationship, organize folders, and launch outreach without leaving this workspace.
              </p>
              <div className="grid gap-3 sm:grid-cols-2">
                <div className="rounded-2xl border border-white/10 bg-white/10 p-4 text-sm text-blue-100/80">
                  <p className="font-semibold text-white">Folder intelligence</p>
                  <p className="mt-1 text-xs text-blue-100/70">
                    Segment accounts by workflow or priority and toggle segments instantly.
                  </p>
                </div>
                <div className="rounded-2xl border border-white/10 bg-white/10 p-4 text-sm text-blue-100/80">
                  <p className="font-semibold text-white">Actionable workflows</p>
                  <p className="mt-1 text-xs text-blue-100/70">
                    Create, edit, and contact consumers with modern hero experiences.
                  </p>
                </div>
              </div>
            </div>
            <div className="flex flex-col items-start gap-3 sm:flex-row sm:items-center">
              <Button
                variant="ghost"
                className="rounded-xl border border-white/15 bg-white/10 px-6 py-2 text-sm font-semibold text-blue-100 transition hover:bg-white/20"
                onClick={() => setShowImportModal(true)}
                data-testid="button-import"
              >
                <Upload className="mr-2 h-4 w-4" />
                Import accounts
              </Button>
              <Button
                className="rounded-xl bg-gradient-to-r from-sky-500/80 to-indigo-500/80 px-6 py-2 text-sm font-semibold text-white shadow-lg shadow-blue-900/30 transition hover:from-sky-400/80 hover:to-indigo-400/80"
                onClick={() => setShowCreateModal(true)}
                data-testid="button-create-account"
              >
                <Plus className="mr-2 h-4 w-4" />
                Create account
              </Button>
            </div>
          </div>
        </section>

        <section className="rounded-3xl border border-white/10 bg-white/5 p-6 shadow-lg shadow-blue-900/20 backdrop-blur">
          <div className="flex flex-col gap-6">
            <div className="flex flex-col gap-3 sm:flex-row sm:items-center sm:justify-between">
              <div>
                <h2 className="text-lg font-semibold text-white">Collections folders</h2>
                <p className="text-sm text-blue-100/70">
                  Organize accounts into focused segments and switch views with a click.
                </p>
              </div>
              <div className="flex flex-wrap gap-2">
                <Button
                  variant="ghost"
                  className="rounded-xl border border-white/15 bg-white/10 px-4 py-2 text-sm font-semibold text-blue-100 transition hover:bg-white/20"
                  onClick={() => setShowCreateFolderModal(true)}
                  data-testid="button-create-folder"
                >
                  <Plus className="mr-2 h-4 w-4" />
                  New folder
                </Button>
              </div>
            </div>
            <div className="flex flex-wrap gap-2">
              {foldersLoading ? (
                [...Array(4)].map((_, index) => (
                  <div
                    key={index}
                    className="h-11 w-28 rounded-full border border-white/10 bg-white/10 opacity-70"
                  />
                ))
              ) : folderList.length === 0 ? (
                <p className="text-sm text-blue-100/70">
                  No custom folders yet. Create one to start organizing accounts.
                </p>
              ) : (
                <>
                  <Button
                    variant="ghost"
                    className={`flex items-center gap-2 rounded-full border px-4 py-2 text-sm font-medium transition ${
                      selectedFolderId === "all"
                        ? "border-sky-400/60 bg-sky-500/20 text-white shadow-lg shadow-sky-900/30"
                        : "border-white/10 bg-white/5 text-blue-100 hover:bg-white/10"
                    }`}
                    onClick={() => setSelectedFolderId("all")}
                    data-testid="folder-all"
                  >
                    <FolderOpen className="h-4 w-4" />
                    All accounts
                    <span className="rounded-full bg-white/10 px-2 text-xs text-blue-100/80">
                      {accountsList.length}
                    </span>
                  </Button>
                  {folderList.map((folder: any) => (
                    <div key={folder.id} className="group relative">
                      <Button
                        variant="ghost"
                        className={`flex items-center gap-2 rounded-full border px-4 py-2 text-sm font-medium transition ${
                          selectedFolderId === folder.id
                            ? "border-sky-400/60 bg-sky-500/20 text-white shadow-lg shadow-sky-900/30"
                            : "border-white/10 bg-white/5 text-blue-100 hover:bg-white/10"
                        }`}
                        onClick={() => setSelectedFolderId(folder.id)}
                        data-testid={`folder-${folder.id}`}
                      >
                        <span
                          className="h-2.5 w-2.5 rounded-full"
                          style={{ backgroundColor: folder.color || undefined }}
                        />
                        {folder.name}
                        <span className="rounded-full bg-white/10 px-2 text-xs text-blue-100/80">
                          {accountsList.filter(
                            (account: any) => account.consumer?.folderId === folder.id
                          ).length}
                        </span>
                      </Button>
                      {!folder.isDefault && (
                        <Button
                          size="icon"
                          variant="ghost"
                          className="absolute -right-2 -top-2 h-6 w-6 rounded-full border border-white/10 bg-white/10 p-0 text-blue-100 opacity-0 transition-opacity hover:bg-white/20 group-hover:opacity-100"
                          onClick={(event) => {
                            event.stopPropagation();
                            setDeleteFolderDialog({ open: true, folder });
                          }}
                          data-testid={`delete-folder-${folder.id}`}
                        >
                          <Trash2 className="h-3.5 w-3.5" />
                        </Button>
                      )}
                    </div>
                  ))}
                </>
              )}
            </div>
            {selectedFolder?.description && (
              <div className="rounded-2xl border border-white/10 bg-white/5 px-4 py-3 text-sm text-blue-100/80">
                {selectedFolder.description}
              </div>
            )}
          </div>
        </section>

        <section>
          <AccountsTable
            accounts={folderFilteredAccounts}
            isLoading={accountsLoading}
            onView={handleView}
            onContact={handleContact}
            onEdit={handleEdit}
            showFolderColumn
            showDeleteButton
          />
        </section>
      </div>

      <ImportModal isOpen={showImportModal} onClose={() => setShowImportModal(false)} />

      <Dialog open={showCreateModal} onOpenChange={setShowCreateModal}>
        <DialogContent className="max-w-2xl">
          <DialogHeader>
            <DialogTitle>Create New Account</DialogTitle>
          </DialogHeader>
          <form onSubmit={handleCreateSubmit} className="space-y-4">
            <div className="grid grid-cols-2 gap-4">
              <div>
                <Label htmlFor="firstName">First Name *</Label>
                <Input
                  id="firstName"
                  data-testid="input-first-name"
                  value={createForm.firstName}
                  onChange={(e) => setCreateForm({ ...createForm, firstName: e.target.value })}
                  placeholder="Enter first name"
                  required
                />
              </div>
              <div>
                <Label htmlFor="lastName">Last Name *</Label>
                <Input
                  id="lastName"
                  data-testid="input-last-name"
                  value={createForm.lastName}
                  onChange={(e) => setCreateForm({ ...createForm, lastName: e.target.value })}
                  placeholder="Enter last name"
                  required
                />
              </div>
            </div>

            <div className="grid grid-cols-2 gap-4">
              <div>
                <Label htmlFor="email">Email *</Label>
                <Input
                  id="email"
                  type="email"
                  data-testid="input-email"
                  value={createForm.email}
                  onChange={(e) => setCreateForm({ ...createForm, email: e.target.value })}
                  placeholder="Enter email address"
                  required
                />
              </div>
              <div>
                <Label htmlFor="phone">Phone</Label>
                <Input
                  id="phone"
                  data-testid="input-phone"
                  value={createForm.phone}
                  onChange={(e) => setCreateForm({ ...createForm, phone: e.target.value })}
                  placeholder="Enter phone number"
                />
              </div>
            </div>

            <div className="grid grid-cols-2 gap-4">
              <div>
                <Label htmlFor="accountNumber">Account Number</Label>
                <Input
                  id="accountNumber"
                  data-testid="input-account-number"
                  value={createForm.accountNumber}
                  onChange={(e) => setCreateForm({ ...createForm, accountNumber: e.target.value })}
                  placeholder="Enter account number"
                />
              </div>
              <div>
                <Label htmlFor="creditor">Creditor *</Label>
                <Input
                  id="creditor"
                  data-testid="input-creditor"
                  value={createForm.creditor}
                  onChange={(e) => setCreateForm({ ...createForm, creditor: e.target.value })}
                  placeholder="Enter creditor name"
                  required
                />
              </div>
            </div>

            <div className="grid grid-cols-2 gap-4">
              <div>
                <Label htmlFor="balance">Balance *</Label>
                <Input
                  id="balance"
                  type="number"
                  step="0.01"
                  data-testid="input-balance"
                  value={createForm.balance}
                  onChange={(e) => setCreateForm({ ...createForm, balance: e.target.value })}
                  placeholder="Enter balance"
                  required
                />
              </div>
              <div>
                <Label htmlFor="folder">Folder</Label>
                <Select
                  value={createForm.folderId}
                  onValueChange={(value) => setCreateForm({ ...createForm, folderId: value })}
                >
                  <SelectTrigger data-testid="select-folder">
                    <SelectValue placeholder="Select folder" />
                  </SelectTrigger>
                  <SelectContent>
                    {(folders as any[])?.map((folder: any) => (
                      <SelectItem key={folder.id} value={folder.id}>
                        {folder.name}
                      </SelectItem>
                    ))}
                  </SelectContent>
                </Select>
              </div>
            </div>

            <div className="grid grid-cols-2 gap-4">
              <div>
                <Label htmlFor="dateOfBirth">Date of Birth *</Label>
                <Input
                  id="dateOfBirth"
                  type="date"
                  data-testid="input-date-of-birth"
                  value={createForm.dateOfBirth}
                  onChange={(e) => setCreateForm({ ...createForm, dateOfBirth: e.target.value })}
                  placeholder="Select date of birth"
                  required
                />
              </div>
              <div>
                <Label htmlFor="address">Address</Label>
                <Input
                  id="address"
                  data-testid="input-address"
                  value={createForm.address}
                  onChange={(e) => setCreateForm({ ...createForm, address: e.target.value })}
                  placeholder="Enter address"
                />
              </div>
            </div>

            <div className="grid grid-cols-3 gap-4">
              <div>
                <Label htmlFor="city">City</Label>
                <Input
                  id="city"
                  data-testid="input-city"
                  value={createForm.city}
                  onChange={(e) => setCreateForm({ ...createForm, city: e.target.value })}
                  placeholder="Enter city"
                />
              </div>
              <div>
                <Label htmlFor="state">State</Label>
                <Input
                  id="state"
                  data-testid="input-state"
                  value={createForm.state}
                  onChange={(e) => setCreateForm({ ...createForm, state: e.target.value })}
                  placeholder="Enter state"
                />
              </div>
              <div>
                <Label htmlFor="zipCode">Zip Code</Label>
                <Input
                  id="zipCode"
                  data-testid="input-zip-code"
                  value={createForm.zipCode}
                  onChange={(e) => setCreateForm({ ...createForm, zipCode: e.target.value })}
                  placeholder="Enter zip code"
                />
              </div>
            </div>

            <div className="flex justify-end gap-2">
              <Button type="button" variant="outline" onClick={() => setShowCreateModal(false)}>
                Cancel
              </Button>
              <Button type="submit" disabled={createAccountMutation.isPending} data-testid="button-submit-create">
                {createAccountMutation.isPending ? "Creating..." : "Create Account"}
              </Button>
            </div>
          </form>
        </DialogContent>
      </Dialog>

      <Dialog open={showEditModal} onOpenChange={setShowEditModal}>
        <DialogContent className="max-w-2xl">
          <DialogHeader>
            <DialogTitle>Edit Account</DialogTitle>
          </DialogHeader>
          <form
            onSubmit={(e) => {
              e.preventDefault();
              updateAccountMutation.mutate(editForm);
            }}
            className="space-y-4"
          >
            <div className="grid grid-cols-2 gap-4">
              <div>
                <Label htmlFor="edit-firstName">First Name *</Label>
                <Input
                  id="edit-firstName"
                  data-testid="input-edit-first-name"
                  value={editForm.firstName}
                  onChange={(e) => setEditForm({ ...editForm, firstName: e.target.value })}
                  placeholder="Enter first name"
                  required
                />
              </div>
              <div>
                <Label htmlFor="edit-lastName">Last Name *</Label>
                <Input
                  id="edit-lastName"
                  data-testid="input-edit-last-name"
                  value={editForm.lastName}
                  onChange={(e) => setEditForm({ ...editForm, lastName: e.target.value })}
                  placeholder="Enter last name"
                  required
                />
              </div>
            </div>

            <div className="grid grid-cols-2 gap-4">
              <div>
                <Label htmlFor="edit-email">Email *</Label>
                <Input
                  id="edit-email"
                  type="email"
                  data-testid="input-edit-email"
                  value={editForm.email}
                  onChange={(e) => setEditForm({ ...editForm, email: e.target.value })}
                  placeholder="Enter email address"
                  required
                />
              </div>
              <div>
                <Label htmlFor="edit-phone">Phone</Label>
                <Input
                  id="edit-phone"
                  data-testid="input-edit-phone"
                  value={editForm.phone}
                  onChange={(e) => setEditForm({ ...editForm, phone: e.target.value })}
                  placeholder="Enter phone number"
                />
              </div>
            </div>

            <div className="grid grid-cols-2 gap-4">
              <div>
                <Label htmlFor="edit-accountNumber">Account Number</Label>
                <Input
                  id="edit-accountNumber"
                  data-testid="input-edit-account-number"
                  value={editForm.accountNumber}
                  onChange={(e) => setEditForm({ ...editForm, accountNumber: e.target.value })}
                  placeholder="Enter account number"
                />
              </div>
              <div>
                <Label htmlFor="edit-creditor">Creditor *</Label>
                <Input
                  id="edit-creditor"
                  data-testid="input-edit-creditor"
                  value={editForm.creditor}
                  onChange={(e) => setEditForm({ ...editForm, creditor: e.target.value })}
                  placeholder="Enter creditor name"
                  required
                />
              </div>
            </div>

            <div className="grid grid-cols-2 gap-4">
              <div>
                <Label htmlFor="edit-balance">Balance *</Label>
                <Input
                  id="edit-balance"
                  type="number"
                  step="0.01"
                  data-testid="input-edit-balance"
                  value={editForm.balance}
                  onChange={(e) => setEditForm({ ...editForm, balance: e.target.value })}
                  placeholder="Enter balance"
                  required
                />
              </div>
              <div>
                <Label htmlFor="edit-folder">Folder</Label>
                <Select
                  value={editForm.folderId}
                  onValueChange={(value) => setEditForm({ ...editForm, folderId: value })}
                >
                  <SelectTrigger id="edit-folder" data-testid="select-edit-folder">
                    <SelectValue placeholder="Select folder" />
                  </SelectTrigger>
                  <SelectContent>
                    {(folders as any[])?.map((folder: any) => (
                      <SelectItem key={folder.id} value={folder.id}>
                        {folder.name}
                      </SelectItem>
                    ))}
                  </SelectContent>
                </Select>
              </div>
            </div>

            <div className="grid grid-cols-2 gap-4">
              <div>
                <Label htmlFor="edit-dateOfBirth">Date of Birth *</Label>
                <Input
                  id="edit-dateOfBirth"
                  type="date"
                  data-testid="input-edit-date-of-birth"
                  value={editForm.dateOfBirth}
                  onChange={(e) => setEditForm({ ...editForm, dateOfBirth: e.target.value })}
                  placeholder="Select date of birth"
                  required
                />
              </div>
              <div>
                <Label htmlFor="edit-address">Address</Label>
                <Input
                  id="edit-address"
                  data-testid="input-edit-address"
                  value={editForm.address}
                  onChange={(e) => setEditForm({ ...editForm, address: e.target.value })}
                  placeholder="Enter address"
                />
              </div>
            </div>

            <div className="grid grid-cols-3 gap-4">
              <div>
                <Label htmlFor="edit-city">City</Label>
                <Input
                  id="edit-city"
                  data-testid="input-edit-city"
                  value={editForm.city}
                  onChange={(e) => setEditForm({ ...editForm, city: e.target.value })}
                  placeholder="Enter city"
                />
              </div>
              <div>
                <Label htmlFor="edit-state">State</Label>
                <Input
                  id="edit-state"
                  data-testid="input-edit-state"
                  value={editForm.state}
                  onChange={(e) => setEditForm({ ...editForm, state: e.target.value })}
                  placeholder="Enter state"
                />
              </div>
              <div>
                <Label htmlFor="edit-zipCode">Zip Code</Label>
                <Input
                  id="edit-zipCode"
                  data-testid="input-edit-zip-code"
                  value={editForm.zipCode}
                  onChange={(e) => setEditForm({ ...editForm, zipCode: e.target.value })}
                  placeholder="Enter zip code"
                />
              </div>
            </div>

            <div className="flex justify-end gap-2">
              <Button type="button" variant="outline" onClick={() => setShowEditModal(false)}>
                Cancel
              </Button>
              <Button type="submit" disabled={updateAccountMutation.isPending} data-testid="button-submit-edit">
                {updateAccountMutation.isPending ? "Saving..." : "Save Changes"}
              </Button>
            </div>
          </form>
        </DialogContent>
      </Dialog>

      <Dialog open={showViewModal} onOpenChange={handleViewModalChange}>
        <DialogContent className="max-w-3xl border border-white/10 bg-[#0f1a3c] text-blue-100">
          {selectedAccount && (
            <>
              <DialogHeader className="space-y-2 text-left">
                <DialogTitle className="text-2xl font-semibold text-white">Account overview</DialogTitle>
                <DialogDescription className="text-sm text-blue-100/70">
                  Snapshot for {selectedAccount.consumer?.firstName} {selectedAccount.consumer?.lastName}
                </DialogDescription>
              </DialogHeader>

              <div className="space-y-6">
                <div className="flex flex-col gap-4 rounded-2xl border border-white/10 bg-white/5 p-5 sm:flex-row sm:items-start sm:justify-between">
                  <div>
                    <p className="text-xs uppercase tracking-wide text-blue-100/60">Consumer</p>
                    <p className="mt-2 text-2xl font-semibold text-white">
                      {selectedAccount.consumer?.firstName} {selectedAccount.consumer?.lastName}
                    </p>
                    <p className="text-sm text-blue-100/70">
                      {selectedAccount.consumer?.email || "No email on file"}
                    </p>
                    {selectedAccount.consumer?.phone && (
                      <p className="text-sm text-blue-100/60">{selectedAccount.consumer.phone}</p>
                    )}
                  </div>
                  <div className="rounded-2xl border border-white/10 bg-[#0c1630] px-5 py-4 text-right text-sm text-blue-100/80">
                    <p className="text-xs uppercase tracking-wide text-blue-100/60">Account #</p>
                    <p className="mt-2 text-lg font-semibold text-white">
                      {selectedAccount.accountNumber || "N/A"}
                    </p>
                    <p className="text-xs text-blue-100/60">
                      Created {selectedAccount.createdAt ? formatDate(selectedAccount.createdAt) : "Unknown"}
                    </p>
                  </div>
                </div>

                <div className="grid gap-4 sm:grid-cols-2">
                  <div className="rounded-2xl border border-white/10 bg-white/5 p-4">
                    <p className="text-xs uppercase tracking-wide text-blue-100/60">Creditor</p>
                    <p className="mt-2 text-base font-semibold text-white">
                      {selectedAccount.creditor || "Unknown creditor"}
                    </p>
                  </div>
                  <div className="rounded-2xl border border-white/10 bg-white/5 p-4">
                    <p className="text-xs uppercase tracking-wide text-blue-100/60">Balance</p>
                    <p className="mt-2 text-base font-semibold text-white">
                      {formatCurrency(
                        typeof selectedAccount.balanceCents === "number"
                          ? selectedAccount.balanceCents
                          : Number(selectedAccount.balanceCents ?? 0)
                      )}
                    </p>
                  </div>
                  <div className="rounded-2xl border border-white/10 bg-white/5 p-4">
                    <p className="text-xs uppercase tracking-wide text-blue-100/60">Status</p>
                    <span
                      className={`mt-2 inline-flex w-fit items-center rounded-full px-3 py-1 text-xs font-semibold ${getStatusColor(
                        selectedAccount.status
                      )}`}
                    >
                      {selectedAccount.status || "Unknown"}
                    </span>
                  </div>
                  <div className="rounded-2xl border border-white/10 bg-white/5 p-4">
                    <p className="text-xs uppercase tracking-wide text-blue-100/60">Due date</p>
                    <p className="mt-2 text-base font-semibold text-white">
                      {selectedAccount.dueDate ? formatDate(selectedAccount.dueDate) : "Not scheduled"}
                    </p>
                  </div>
                  <div className="rounded-2xl border border-white/10 bg-white/5 p-4">
                    <p className="text-xs uppercase tracking-wide text-blue-100/60">Folder</p>
                    <p className="mt-2 text-base font-semibold text-white">
                      {selectedAccount.folder?.name || "Not assigned"}
                    </p>
                  </div>
                </div>

                <div className="rounded-2xl border border-white/10 bg-white/5 p-4">
                  <p className="text-xs uppercase tracking-wide text-blue-100/60">Address</p>
                  <p className="mt-2 text-base font-semibold text-white">
                    {selectedAccount.consumer?.address || "Not provided"}
                  </p>
                  {selectedAccountLocation && (
                    <p className="mt-1 text-sm text-blue-100/70">{selectedAccountLocation}</p>
                  )}
                </div>
              </div>

              <div className="flex flex-col gap-2 sm:flex-row sm:justify-end">
                <Button
                  variant="ghost"
                  className="rounded-lg border border-white/10 bg-white/5 px-4 text-blue-100 hover:bg-white/10"
                  onClick={() => {
                    setShowViewModal(false);
                    handleEdit(selectedAccount);
                  }}
                >
                  Edit account
                </Button>
                <Button
                  variant="ghost"
                  className="rounded-lg border border-white/10 bg-white/5 px-4 text-blue-100 hover:bg-white/10"
                  onClick={() => {
                    setShowViewModal(false);
                    handleContact(selectedAccount);
                  }}
                >
                  Contact consumer
                </Button>
                <Button
                  variant="ghost"
                  className="rounded-lg border border-white/10 bg-white/5 px-4 text-blue-100 hover:bg-white/10"
                  onClick={() => setShowViewModal(false)}
                >
                  Close
                </Button>
              </div>
            </>
          )}
        </DialogContent>
      </Dialog>

      <Dialog open={showContactDialog} onOpenChange={handleContactModalChange}>
        <DialogContent className="max-w-xl border border-white/10 bg-[#0f1a3c] text-blue-100">
          {selectedAccount && (
            <>
              <DialogHeader className="space-y-2 text-left">
                <DialogTitle className="text-xl font-semibold text-white">
                  Contact {selectedAccount.consumer?.firstName} {selectedAccount.consumer?.lastName}
                </DialogTitle>
                <DialogDescription className="text-sm text-blue-100/70">
                  Reach out using the consumer's preferred channel.
                </DialogDescription>
              </DialogHeader>

              <div className="space-y-4">
                <div className="flex flex-col gap-3 rounded-2xl border border-white/10 bg-white/5 p-4 sm:flex-row sm:items-center">
                  <span className="rounded-xl bg-sky-500/20 p-2 text-sky-300">
                    <Mail className="h-5 w-5" />
                  </span>
                  <div className="flex-1">
                    <p className="text-xs uppercase tracking-wide text-blue-100/60">Email</p>
                    <p className="text-sm font-semibold text-white">
                      {selectedAccount.consumer?.email || "Not provided"}
                    </p>
                  </div>
                  <div className="flex gap-2">
                    <Button
                      variant="ghost"
                      size="sm"
                      className="rounded-lg border border-white/10 bg-white/5 px-3 text-blue-100 hover:bg-white/10"
                      onClick={() => selectedAccount && handleComposeEmail(selectedAccount)}
                      disabled={!selectedAccount.consumer?.email}
                    >
                      Compose
                    </Button>
                    {selectedAccount.consumer?.email ? (
                      <Button
                        variant="ghost"
                        size="sm"
                        asChild
                        className="rounded-lg border border-white/10 bg-white/5 px-3 text-blue-100 hover:bg-white/10"
                      >
                        <a href={`mailto:${selectedAccount.consumer.email}`}>Email</a>
                      </Button>
                    ) : (
                      <Button
                        variant="ghost"
                        size="sm"
                        disabled
                        className="rounded-lg border border-white/10 bg-white/5 px-3 text-blue-100/50"
                      >
                        Email
                      </Button>
                    )}
                  </div>
                </div>

                <div className="flex items-center gap-3 rounded-2xl border border-white/10 bg-white/5 p-4">
                  <span className="rounded-xl bg-emerald-500/20 p-2 text-emerald-300">
                    <Phone className="h-5 w-5" />
                  </span>
                  <div className="flex-1">
                    <p className="text-xs uppercase tracking-wide text-blue-100/60">Phone</p>
                    <p className="text-sm font-semibold text-white">
                      {selectedAccount.consumer?.phone || "Not provided"}
                    </p>
                  </div>
                  {selectedAccount.consumer?.phone ? (
                    <Button
                      variant="ghost"
                      size="sm"
                      asChild
                      className="rounded-lg border border-white/10 bg-white/5 px-3 text-blue-100 hover:bg-white/10"
                    >
                      <a href={`tel:${selectedAccount.consumer.phone}`}>Call</a>
                    </Button>
                  ) : (
                    <Button
                      variant="ghost"
                      size="sm"
                      disabled
                      className="rounded-lg border border-white/10 bg-white/5 px-3 text-blue-100/50"
                    >
                      Call
                    </Button>
                  )}
                </div>

                <div className="flex items-start gap-3 rounded-2xl border border-white/10 bg-white/5 p-4">
                  <span className="rounded-xl bg-indigo-500/20 p-2 text-indigo-300">
                    <MapPin className="h-5 w-5" />
                  </span>
                  <div>
                    <p className="text-xs uppercase tracking-wide text-blue-100/60">Address</p>
                    <p className="text-sm font-semibold text-white">
                      {selectedAccount.consumer?.address || "Not provided"}
                    </p>
                    {selectedAccountLocation && (
                      <p className="text-xs text-blue-100/70">{selectedAccountLocation}</p>
                    )}
                  </div>
                </div>

                <div className="flex items-center gap-3 rounded-2xl border border-white/10 bg-white/5 p-4">
                  <span className="rounded-xl bg-amber-500/20 p-2 text-amber-300">
                    <Calendar className="h-5 w-5" />
                  </span>
                  <div className="flex-1">
                    <p className="text-xs uppercase tracking-wide text-blue-100/60">Next due date</p>
                    <p className="text-sm font-semibold text-white">
                      {selectedAccount.dueDate ? formatDate(selectedAccount.dueDate) : "Not scheduled"}
                    </p>
                  </div>
                </div>

                <div className="flex justify-end">
                  <Button
                    variant="ghost"
                    className="rounded-lg border border-white/10 bg-white/5 px-4 text-blue-100 hover:bg-white/10"
                    onClick={() => setShowContactDialog(false)}
                  >
                    Close
                  </Button>
                </div>
              </div>
            </>
          )}
        </DialogContent>
      </Dialog>

      <Dialog
        open={showComposeEmailDialog}
        onOpenChange={(open) => {
          setShowComposeEmailDialog(open);
          if (!open) {
            setComposeEmailForm({ templateId: "", subject: "", body: "" });
          }
        }}
      >
        <DialogContent className="max-w-2xl">
          <DialogHeader>
            <DialogTitle>Compose Email</DialogTitle>
            <DialogDescription>
              Send a message to the consumer using the integrated communications system.
            </DialogDescription>
          </DialogHeader>

          {selectedAccount && (
            <div className="space-y-5">
              <div className="rounded-md border border-blue-200 bg-blue-50 p-4 text-sm text-blue-900">
                <p className="font-semibold">To: {selectedAccount.consumer?.email}</p>
                {selectedAccount.consumer && (
                  <p className="text-blue-900/80">
                    {[selectedAccount.consumer.firstName, selectedAccount.consumer.lastName].filter(Boolean).join(" ")}
                  </p>
                )}
                {selectedAccount.accountNumber && (
                  <p className="mt-1 text-xs text-blue-900/70">
                    Account #: {selectedAccount.accountNumber}
                  </p>
                )}
              </div>

              <div className="space-y-2">
                <Label htmlFor="compose-template">Template</Label>
                <Select
                  value={composeEmailForm.templateId}
                  onValueChange={(value) => {
                    if (!value) {
                      setComposeEmailForm((prev) => ({ ...prev, templateId: "" }));
                      return;
                    }

                    const template = (emailTemplates as any[])?.find((item: any) => item.id === value);
                    setComposeEmailForm((prev) => ({
                      templateId: value,
                      subject: template?.subject || prev.subject,
                      body: template?.html || prev.body,
                    }));
                  }}
                  disabled={emailTemplatesLoading}
                >
                  <SelectTrigger id="compose-template">
                    <SelectValue placeholder={emailTemplatesLoading ? "Loading templates..." : "Choose a template (optional)"} />
                  </SelectTrigger>
                  <SelectContent>
                    <SelectItem value="">No template (start from scratch)</SelectItem>
                    {(emailTemplates as any[])?.map((template: any) => (
                      <SelectItem key={template.id} value={template.id}>
                        {template.name}
                      </SelectItem>
                    ))}
                  </SelectContent>
                </Select>
              </div>

              <div className="space-y-2">
                <Label htmlFor="compose-subject">Subject</Label>
                <Input
                  id="compose-subject"
                  value={composeEmailForm.subject}
                  onChange={(event) =>
                    setComposeEmailForm((prev) => ({ ...prev, subject: event.target.value }))
                  }
                  placeholder="Email subject"
                />
              </div>

              <div className="space-y-3">
                <div className="space-y-2">
                  <Label htmlFor="compose-body">Message</Label>
                  <Textarea
                    id="compose-body"
                    value={composeEmailForm.body}
                    onChange={(event) =>
                      setComposeEmailForm((prev) => ({ ...prev, body: event.target.value }))
                    }
                    rows={8}
                    placeholder="Write your message or choose a communication template"
                  />
                </div>

                {composeEmailForm.body && (
                  <div className="rounded-md border border-gray-200 bg-gray-50 p-3">
                    <p className="mb-2 text-xs font-semibold uppercase text-gray-500">Preview</p>
                    <div
                      className="prose prose-sm max-w-none text-gray-800"
                      dangerouslySetInnerHTML={{ __html: buildComposePreviewHtml(composeEmailForm.body) }}
                    />
                  </div>
                )}
              </div>
            </div>
          )}

          <DialogFooter className="mt-6 flex flex-col gap-2 sm:flex-row sm:justify-end">
            <Button
              variant="outline"
              onClick={() => {
                setShowComposeEmailDialog(false);
                setComposeEmailForm({ templateId: "", subject: "", body: "" });
              }}
            >
              Cancel
            </Button>
            <Button
              onClick={() =>
                sendEmailMutation.mutate({
                  to: selectedAccount?.consumer?.email,
                  subject: composeEmailForm.subject,
                  body: composeEmailForm.body,
                  templateId: composeEmailForm.templateId || undefined,
                })
              }
              disabled={sendEmailMutation.isPending || !composeEmailForm.subject || !composeEmailForm.body}
            >
              {sendEmailMutation.isPending ? "Sending..." : "Send Email"}
            </Button>
          </DialogFooter>
        </DialogContent>
      </Dialog>

      <AlertDialog
        open={deleteFolderDialog.open}
        onOpenChange={(open) =>
          setDeleteFolderDialog(prev => ({
            open,
            folder: open ? prev.folder : null,
          }))
        }
      >
        <AlertDialogContent>
          <AlertDialogHeader>
            <AlertDialogTitle>Delete Folder</AlertDialogTitle>
            <AlertDialogDescription>
              Are you sure you want to delete the folder "{deleteFolderDialog.folder?.name}"?
              Accounts in this folder will be moved to the default folder.
            </AlertDialogDescription>
          </AlertDialogHeader>
          <AlertDialogFooter>
            <AlertDialogCancel>Cancel</AlertDialogCancel>
            <AlertDialogAction
              onClick={() => deleteFolderDialog.folder && deleteFolderMutation.mutate(deleteFolderDialog.folder.id)}
              className="bg-red-600 hover:bg-red-700"
            >
              Delete Folder
            </AlertDialogAction>
          </AlertDialogFooter>
        </AlertDialogContent>
      </AlertDialog>

      <Dialog open={showCreateFolderModal} onOpenChange={setShowCreateFolderModal}>
        <DialogContent>
          <DialogHeader>
            <DialogTitle>Create New Folder</DialogTitle>
          </DialogHeader>
          <form
            onSubmit={(e) => {
              e.preventDefault();
              createFolderMutation.mutate(folderForm);
            }}
            className="space-y-4"
          >
            <div>
              <Label htmlFor="folder-name">Folder Name *</Label>
              <Input
                id="folder-name"
                value={folderForm.name}
                onChange={(e) => setFolderForm({ ...folderForm, name: e.target.value })}
                placeholder="Enter folder name"
                required
              />
            </div>

            <div>
              <Label htmlFor="folder-color">Color</Label>
              <Input
                id="folder-color"
                type="color"
                value={folderForm.color}
                onChange={(e) => setFolderForm({ ...folderForm, color: e.target.value })}
              />
            </div>

            <div>
              <Label htmlFor="folder-description">Description</Label>
              <Input
                id="folder-description"
                value={folderForm.description}
                onChange={(e) => setFolderForm({ ...folderForm, description: e.target.value })}
                placeholder="Enter folder description"
              />
            </div>

            <div className="flex justify-end gap-2">
              <Button type="button" variant="outline" onClick={() => setShowCreateFolderModal(false)}>
                Cancel
              </Button>
              <Button type="submit" disabled={createFolderMutation.isPending}>
                {createFolderMutation.isPending ? "Creating..." : "Create Folder"}
              </Button>
            </div>
          </form>
        </DialogContent>
      </Dialog>
    </AdminLayout>
  );
}<|MERGE_RESOLUTION|>--- conflicted
+++ resolved
@@ -227,15 +227,13 @@
       try {
         return await apiRequest("DELETE", `/api/folders/${folderId}`);
       } catch (error) {
-<<<<<<< HEAD
+codex/fix-405-method-not-allowed-error-on-delete-p4teey
         if (!shouldAttemptFallback(error)) {
           throw error;
         }
 
         try {
-=======
-        if (error instanceof ApiError && error.status === 405) {
->>>>>>> 74ea52be
+        if (error instanceof ApiError && error.status === 405) { main
           return await apiRequest("POST", `/api/folders/${folderId}/delete`);
         } catch (fallbackError) {
           if (!shouldAttemptFallback(fallbackError)) {
