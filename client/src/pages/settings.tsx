--- conflicted
+++ resolved
@@ -782,20 +782,6 @@
                           );
                         }
 
-<<<<<<< HEAD
-=======
-                        const consumerPortalSettings =
-                          (localSettings as any)?.consumerPortalSettings ?? (settings as any)?.consumerPortalSettings;
-
-                        const buildAgencyUrl = (slug: string | null) => {
-                          return resolveConsumerPortalUrl({
-                            tenantSlug: slug ?? undefined,
-                            consumerPortalSettings,
-                            baseUrl: window.location.origin,
-                          });
-                        };
-
->>>>>>> 76b74c42
                         // Use authUser first, then userData as fallback
                         const user = userData || authUser;
 
@@ -855,14 +841,9 @@
                             } catch (e) {}
                           }
 
-<<<<<<< HEAD
                           if (fallbackSlug) {
                             const agencyUrl = `${window.location.origin}/agency/${fallbackSlug}`;
 
-=======
-                          const agencyUrl = buildAgencyUrl(fallbackSlug);
-                          if (agencyUrl) {
->>>>>>> 76b74c42
                             return renderUrl(agencyUrl);
                           }
 
@@ -883,7 +864,6 @@
                         } else if ((user as any)?.platformUser) {
                           // Replit auth - tenant info is under platformUser
                           agencySlug = (user as any)?.platformUser?.tenant?.slug || null;
-<<<<<<< HEAD
                         }
 
                         if (!agencySlug) {
@@ -902,8 +882,6 @@
                         if (agencySlug) {
                           // Use subdomain-based routing for agency URLs
                           agencyUrl = `https://${agencySlug}.chainsoftwaregroup.com`;
-=======
->>>>>>> 76b74c42
                         }
 
                         if (!agencySlug) {
@@ -913,7 +891,6 @@
                             try {
                               const parsed = JSON.parse(storedContext);
                               agencySlug = parsed.slug || null;
-<<<<<<< HEAD
                               if (agencySlug) {
                                 agencyUrl = `${window.location.origin}/agency/${agencySlug}`;
                               }
@@ -929,21 +906,6 @@
                           }
                         }
 
-=======
-                            } catch (e) {}
-                          }
-                        }
-
-                        const agencyUrl = buildAgencyUrl(agencySlug);
-                        if (!agencyUrl) {
-                          return (
-                            <div className="text-sm text-blue-100/70">
-                              Agency information not available. Please ensure you're logged in to an agency account.
-                            </div>
-                          );
-                        }
-
->>>>>>> 76b74c42
                         return renderUrl(agencyUrl);
                       })()}
                     </div>
