--- conflicted
+++ resolved
@@ -64,8 +64,6 @@
   // Track which field is currently focused for variable insertion
   const [activeField, setActiveField] = useState<string>("mainMessage");
 
-<<<<<<< HEAD
-=======
   type RichTextField = "mainMessage" | "closingMessage";
 
   const richTextFieldRefs: Record<RichTextField, RefObject<HTMLDivElement>> = {
@@ -265,7 +263,6 @@
     }
   }, [emailTemplateForm.closingMessage, showTemplateModal]);
   
->>>>>>> 1117264b
   const [emailTemplateForm, setEmailTemplateForm] = useState({
     name: "",
     subject: "",
@@ -871,8 +868,7 @@
         html: "", 
         designType: "postmark-invoice" 
       });
-      toast({
-        title: "Success",
+      toast({        title: "Success",
         description: "Email template updated successfully",
       });
     },
@@ -885,7 +881,7 @@
     },
   });
 
-  const deleteEmailTemplateMutation = useMutation({
+ const deleteEmailTemplateMutation = useMutation({
     mutationFn: (id: string) => apiRequest("DELETE", `/api/email-templates/${id}`),
     onSuccess: () => {
       queryClient.invalidateQueries({ queryKey: ["/api/email-templates"] });
@@ -897,7 +893,7 @@
   });
 
   // SMS Mutations
-  const createSmsTemplateMutation = useMutation({
+ const createSmsTemplateMutation = useMutation({
     mutationFn: (data: any) => apiRequest("POST", "/api/sms-templates", data),
     onSuccess: () => {
       queryClient.invalidateQueries({ queryKey: ["/api/sms-templates"] });
@@ -917,7 +913,7 @@
     },
   });
 
-  const deleteSmsTemplateMutation = useMutation({
+ const deleteSmsTemplateMutation = useMutation({
     mutationFn: (id: string) => apiRequest("DELETE", `/api/sms-templates/${id}`),
     onSuccess: () => {
       queryClient.invalidateQueries({ queryKey: ["/api/sms-templates"] });
@@ -929,7 +925,7 @@
   });
 
   // Campaign Mutations
-  const createEmailCampaignMutation = useMutation({
+ const createEmailCampaignMutation = useMutation({
     mutationFn: (data: any) => apiRequest("POST", "/api/email-campaigns", data),
     onSuccess: () => {
       queryClient.invalidateQueries({ queryKey: ["/api/email-campaigns"] });
