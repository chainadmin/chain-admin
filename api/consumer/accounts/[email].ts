--- conflicted
+++ resolved
@@ -52,29 +52,28 @@
       return res.status(401).json({ message: 'Invalid consumer token' });
     }
 
-<<<<<<< HEAD
+ codex/hydrate-tenantid-and-slug-from-decodedtoken-wwc7vp
     const tokenTenantId = sanitizeTokenString(decodedToken.tenantId);
     const tokenTenantSlug = sanitizeTokenString(decodedToken.tenantSlug);
-=======
     const tokenTenantId = typeof decodedToken.tenantId === 'string' ? decodedToken.tenantId : null;
     const tokenTenantSlug =
       typeof decodedToken.tenantSlug === 'string' && decodedToken.tenantSlug.trim() !== ''
         ? decodedToken.tenantSlug.trim()
         : null;
->>>>>>> 04e5ab9d
+    main
 
     // Now proceed with the original logic
     const email = (req.query.email as string | undefined) ?? '';
     const rawTenantSlug = req.query.tenantSlug;
-<<<<<<< HEAD
+ codex/hydrate-tenantid-and-slug-from-decodedtoken-wwc7vp
     const sanitizedRequestTenantSlug = sanitizeTokenString(rawTenantSlug);
     const requestTenantSlug = sanitizedRequestTenantSlug ?? undefined;
-=======
+
     const requestTenantSlug =
       typeof rawTenantSlug === 'string' && rawTenantSlug !== 'undefined' && rawTenantSlug.trim() !== ''
         ? rawTenantSlug.trim()
         : undefined;
->>>>>>> 04e5ab9d
+ main
 
     const sanitizedEmail = email.trim();
 
