// Re-export schema from shared for Vercel serverless functions
// This schema exactly matches the database structure

import { sql } from 'drizzle-orm';
<<<<<<< HEAD
import { relations } from 'drizzle-orm';
import {
  index,
  jsonb,
  pgTable,
  timestamp,
  varchar,
  text,
  bigint,
  date,
  boolean,
  uuid,
} from "drizzle-orm/pg-core";
import { createInsertSchema } from "drizzle-zod";
import { z } from "zod";
=======
import { pgTable, uuid, text, timestamp, boolean, jsonb, bigint, decimal, serial, integer, varchar, date, uniqueIndex, index } from 'drizzle-orm/pg-core';
>>>>>>> 0d8f9d62

// Session storage table.
export const sessions = pgTable(
  "sessions",
  {
    sid: varchar("sid").primaryKey(),
    sess: jsonb("sess").notNull(),
    expire: timestamp("expire").notNull(),
  },
  (table) => [index("IDX_session_expire").on(table.expire)],
);

// User storage table.
export const users = pgTable("users", {
  id: varchar("id").primaryKey().default(sql`gen_random_uuid()`),
  email: varchar("email").unique(),
  firstName: varchar("first_name"),
  lastName: varchar("last_name"),
  profileImageUrl: varchar("profile_image_url"),
  createdAt: timestamp("created_at").defaultNow(),
  updatedAt: timestamp("updated_at").defaultNow(),
});

// Tenants (agencies)
export const tenants = pgTable("tenants", {
  id: uuid("id").primaryKey().default(sql`gen_random_uuid()`),
  name: text("name").notNull(),
  slug: text("slug").unique().notNull(),
  brand: jsonb("brand").default(sql`'{}'::jsonb`),
  isActive: boolean("is_active").default(true), // Can be suspended by platform owner
  suspendedAt: timestamp("suspended_at"),
  suspensionReason: text("suspension_reason"),
  // Trial registration fields
  isTrialAccount: boolean("is_trial_account").default(true), // New agencies start as trial
  isPaidAccount: boolean("is_paid_account").default(false), // Upgraded by admin
  ownerFirstName: text("owner_first_name"),
  ownerLastName: text("owner_last_name"),
  ownerDateOfBirth: text("owner_date_of_birth"), // Format: YYYY-MM-DD
  ownerSSN: text("owner_ssn"), // Encrypted/hashed in production
  businessName: text("business_name"),
  phoneNumber: text("phone_number"),
  email: text("email"),
  // Postmark integration
  postmarkServerId: text("postmark_server_id"), // Postmark server ID  
  postmarkServerToken: text("postmark_server_token"), // Postmark server API token for sending emails
  postmarkServerName: text("postmark_server_name"), // Human-readable server name
  // Twilio integration (each agency has their own)
  twilioAccountSid: text("twilio_account_sid"), // Twilio Account SID
  twilioAuthToken: text("twilio_auth_token"), // Twilio Auth Token (encrypted in production)
  twilioPhoneNumber: text("twilio_phone_number"), // Twilio phone number with country code
  twilioBusinessName: text("twilio_business_name"), // Business name registered with campaign
  twilioCampaignId: text("twilio_campaign_id"), // 10DLC Campaign ID if applicable
  notifiedOwners: boolean("notified_owners").default(false), // Track if owners were notified
  notificationSentAt: timestamp("notification_sent_at"),
  createdAt: timestamp("created_at").defaultNow(),
});

// Agency credentials (for username/password auth)
export const agencyCredentials = pgTable("agency_credentials", {
  id: uuid("id").primaryKey().default(sql`gen_random_uuid()`),
  tenantId: uuid("tenant_id").references(() => tenants.id, { onDelete: "cascade" }).notNull(),
  username: text("username").unique().notNull(),
  passwordHash: text("password_hash").notNull(), // Hashed password using bcrypt
  email: text("email").notNull(),
  firstName: text("first_name"),
  lastName: text("last_name"),
  role: text("role", { enum: ['owner', 'manager', 'agent', 'viewer', 'uploader'] }).default('owner').notNull(),
  isActive: boolean("is_active").default(true),
  lastLoginAt: timestamp("last_login_at"),
  createdAt: timestamp("created_at").defaultNow(),
  updatedAt: timestamp("updated_at").defaultNow(),
});

// Platform users (agency users)
export const platformUsers = pgTable("platform_users", {
  id: uuid("id").primaryKey().default(sql`gen_random_uuid()`),
  authId: varchar("auth_id").notNull().references(() => users.id),
  tenantId: uuid("tenant_id").references(() => tenants.id, { onDelete: "cascade" }),
  role: text("role", { enum: ['platform_admin', 'owner', 'manager', 'agent', 'viewer', 'uploader'] }).notNull(),
  permissions: jsonb("permissions").default(sql`'{}'::jsonb`), // Store specific permissions
  isActive: boolean("is_active").default(true), // Can be deactivated
  createdAt: timestamp("created_at").defaultNow(),
  updatedAt: timestamp("updated_at").defaultNow(),
});

// Consumers (end users) - CRITICAL: Fields are nullable to allow partial data and registration
export const consumers = pgTable("consumers", {
  id: uuid("id").primaryKey().default(sql`gen_random_uuid()`),
  tenantId: uuid("tenant_id").references(() => tenants.id, { onDelete: "cascade" }), // Nullable to allow independent registration
  folderId: uuid("folder_id").references(() => folders.id, { onDelete: "set null" }),
  firstName: text("first_name"),
  lastName: text("last_name"),
  email: text("email"),
  phone: text("phone"),
  dateOfBirth: text("date_of_birth"), // Format: YYYY-MM-DD
  ssnLast4: text("ssn_last4"), // Last 4 digits only for security
  address: text("address"),
  city: text("city"),
  state: text("state"),
  zipCode: text("zip_code"),
  isRegistered: boolean("is_registered").default(false), // Self-registered vs imported
  registrationToken: text("registration_token"), // For email verification
  registrationDate: timestamp("registration_date"),
  contactPrefs: jsonb("contact_prefs").default(sql`'{}'::jsonb`),
  additionalData: jsonb("additional_data").default(sql`'{}'::jsonb`), // Store custom CSV columns
  createdAt: timestamp("created_at").defaultNow(),
});

// Folders for organizing accounts
export const folders = pgTable("folders", {
  id: uuid("id").primaryKey().default(sql`gen_random_uuid()`),
  tenantId: uuid("tenant_id").references(() => tenants.id, { onDelete: "cascade" }).notNull(),
  name: text("name").notNull(),
  description: text("description"),
  color: text("color").default("#3b82f6"), // Hex color for folder display
  isDefault: boolean("is_default").default(false), // Default folder for uploads
  sortOrder: bigint("sort_order", { mode: "number" }).default(0),
  createdAt: timestamp("created_at").defaultNow(),
});

// Accounts (debts)
export const accounts = pgTable("accounts", {
  id: uuid("id").primaryKey().default(sql`gen_random_uuid()`),
  tenantId: uuid("tenant_id").references(() => tenants.id, { onDelete: "cascade" }).notNull(),
  consumerId: uuid("consumer_id").references(() => consumers.id, { onDelete: "cascade" }).notNull(),
  folderId: uuid("folder_id").references(() => folders.id, { onDelete: "set null" }),
  accountNumber: text("account_number"),
  creditor: text("creditor").notNull(),
  balanceCents: bigint("balance_cents", { mode: "number" }).notNull(),
  status: text("status").default("active"),
  dueDate: date("due_date"),
  additionalData: jsonb("additional_data").default(sql`'{}'::jsonb`), // Store custom CSV columns
  createdAt: timestamp("created_at").defaultNow(),
});

// Push device tokens
export const pushDevices = pgTable("push_devices", {
  id: uuid("id").primaryKey().default(sql`gen_random_uuid()`),
  tenantId: uuid("tenant_id").references(() => tenants.id, { onDelete: "cascade" }).notNull(),
  consumerId: uuid("consumer_id").references(() => consumers.id, { onDelete: "cascade" }).notNull(),
  expoToken: text("expo_token").notNull(),
  createdAt: timestamp("created_at").defaultNow(),
});

// Email templates (per tenant)
export const emailTemplates = pgTable("email_templates", {
  id: uuid("id").primaryKey().default(sql`gen_random_uuid()`),
  tenantId: uuid("tenant_id").references(() => tenants.id, { onDelete: "cascade" }).notNull(),
  name: text("name").notNull(),
  subject: text("subject").notNull(),
  html: text("html").notNull(),
  status: text("status").default("draft"),
  createdAt: timestamp("created_at").defaultNow(),
});

// Email campaigns
export const emailCampaigns = pgTable("email_campaigns", {
  id: uuid("id").primaryKey().default(sql`gen_random_uuid()`),
  tenantId: uuid("tenant_id").references(() => tenants.id, { onDelete: "cascade" }).notNull(),
  templateId: uuid("template_id").references(() => emailTemplates.id, { onDelete: "cascade" }).notNull(),
  name: text("name").notNull(),
  targetGroup: text("target_group").notNull(), // "all", "with-balance", "overdue"
  status: text("status").default("pending"), // "pending", "sending", "completed", "failed"
  totalRecipients: bigint("total_recipients", { mode: "number" }).default(0),
  totalSent: bigint("total_sent", { mode: "number" }).default(0),
  totalDelivered: bigint("total_delivered", { mode: "number" }).default(0),
  totalOpened: bigint("total_opened", { mode: "number" }).default(0),
  totalClicked: bigint("total_clicked", { mode: "number" }).default(0),
  totalErrors: bigint("total_errors", { mode: "number" }).default(0),
  totalOptOuts: bigint("total_opt_outs", { mode: "number" }).default(0),
  createdAt: timestamp("created_at").defaultNow(),
  completedAt: timestamp("completed_at"),
});

// Email tracking for individual email sends
export const emailTracking = pgTable("email_tracking", {
  id: uuid("id").primaryKey().default(sql`gen_random_uuid()`),
  campaignId: uuid("campaign_id").references(() => emailCampaigns.id, { onDelete: "cascade" }).notNull(),
  consumerId: uuid("consumer_id").references(() => consumers.id, { onDelete: "cascade" }).notNull(),
  emailAddress: text("email_address").notNull(),
  status: text("status").notNull(), // "sent", "delivered", "opened", "clicked", "bounced", "failed", "opted_out"
  sentAt: timestamp("sent_at"),
  deliveredAt: timestamp("delivered_at"),
  openedAt: timestamp("opened_at"),
  clickedAt: timestamp("clicked_at"),
  errorMessage: text("error_message"),
  trackingData: jsonb("tracking_data").default(sql`'{}'::jsonb`),
});

// SMS templates (per tenant)
export const smsTemplates = pgTable("sms_templates", {
  id: uuid("id").primaryKey().default(sql`gen_random_uuid()`),
  tenantId: uuid("tenant_id").references(() => tenants.id, { onDelete: "cascade" }).notNull(),
  name: text("name").notNull(),
  message: text("message").notNull(), // SMS message content (160 char limit recommended)
  status: text("status").default("draft"),
  createdAt: timestamp("created_at").defaultNow(),
});

// SMS campaigns
export const smsCampaigns = pgTable("sms_campaigns", {
  id: uuid("id").primaryKey().default(sql`gen_random_uuid()`),
  tenantId: uuid("tenant_id").references(() => tenants.id, { onDelete: "cascade" }).notNull(),
  templateId: uuid("template_id").references(() => smsTemplates.id, { onDelete: "cascade" }).notNull(),
  name: text("name").notNull(),
  targetGroup: text("target_group").notNull(), // "all", "with-balance", "decline", "recent-upload"
  status: text("status").default("pending"), // "pending", "sending", "completed", "failed"
  totalRecipients: bigint("total_recipients", { mode: "number" }).default(0),
  totalSent: bigint("total_sent", { mode: "number" }).default(0),
  totalDelivered: bigint("total_delivered", { mode: "number" }).default(0),
  totalErrors: bigint("total_errors", { mode: "number" }).default(0),
  totalOptOuts: bigint("total_opt_outs", { mode: "number" }).default(0),
  createdAt: timestamp("created_at").defaultNow(),
  completedAt: timestamp("completed_at"),
});

// SMS tracking for individual SMS sends
export const smsTracking = pgTable("sms_tracking", {
  id: uuid("id").primaryKey().default(sql`gen_random_uuid()`),
  campaignId: uuid("campaign_id").references(() => smsCampaigns.id, { onDelete: "cascade" }).notNull(),
  consumerId: uuid("consumer_id").references(() => consumers.id, { onDelete: "cascade" }).notNull(),
  phoneNumber: text("phone_number").notNull(),
  status: text("status").notNull(), // "sent", "delivered", "failed", "opted_out"
  sentAt: timestamp("sent_at"),
  deliveredAt: timestamp("delivered_at"),
  errorMessage: text("error_message"),
  trackingData: jsonb("tracking_data").default(sql`'{}'::jsonb`),
});

// Sender identities (per tenant)
export const senderIdentities = pgTable("sender_identities", {
  id: uuid("id").primaryKey().default(sql`gen_random_uuid()`),
  tenantId: uuid("tenant_id").references(() => tenants.id, { onDelete: "cascade" }).notNull(),
  fromName: text("from_name"),
  fromEmail: text("from_email"),
  domain: text("domain"),
  provider: text("provider").default("postmark"),
  verified: boolean("verified").default(false),
  createdAt: timestamp("created_at").defaultNow(),
});

// Document uploads (per tenant) - for consumer access
export const documents = pgTable("documents", {
  id: uuid("id").primaryKey().default(sql`gen_random_uuid()`),
  tenantId: uuid("tenant_id").references(() => tenants.id, { onDelete: "cascade" }).notNull(),
  title: text("title").notNull(),
  description: text("description"),
  fileName: text("file_name").notNull(),
  fileUrl: text("file_url").notNull(),
  fileSize: bigint("file_size", { mode: "number" }).notNull(),
  mimeType: text("mime_type").notNull(),
  isPublic: boolean("is_public").default(true), // Whether consumers can see this document
  createdAt: timestamp("created_at").defaultNow(),
  updatedAt: timestamp("updated_at").defaultNow(),
});

// Arrangement/Settlement options (per tenant)
export const arrangementPlanTypes = [
  "range",
  "fixed_monthly",
  "pay_in_full",
  "custom_terms",
] as const;

export type ArrangementPlanType = (typeof arrangementPlanTypes)[number];

export const arrangementOptions = pgTable("arrangement_options", {
  id: uuid("id").primaryKey().default(sql`gen_random_uuid()`),
  tenantId: uuid("tenant_id").references(() => tenants.id, { onDelete: "cascade" }).notNull(),
  name: text("name").notNull(), // e.g., "Standard Payment Plan"
  description: text("description"),
  minBalance: bigint("min_balance", { mode: "number" }).notNull(), // In cents
  maxBalance: bigint("max_balance", { mode: "number" }).notNull(), // In cents
  planType: text("plan_type", { enum: arrangementPlanTypes }).default("range").notNull(),
  monthlyPaymentMin: bigint("monthly_payment_min", { mode: "number" }), // In cents
  monthlyPaymentMax: bigint("monthly_payment_max", { mode: "number" }), // In cents
  fixedMonthlyPayment: bigint("fixed_monthly_payment", { mode: "number" }), // In cents
  payInFullAmount: bigint("pay_in_full_amount", { mode: "number" }), // In cents
  payoffText: text("payoff_text"),
  customTermsText: text("custom_terms_text"),
  maxTermMonths: bigint("max_term_months", { mode: "number" }).default(12),
  isActive: boolean("is_active").default(true),
  createdAt: timestamp("created_at").defaultNow(),
  updatedAt: timestamp("updated_at").defaultNow(),
});

// Tenant privacy and display settings
export const tenantSettings = pgTable("tenant_settings", {
  id: uuid("id").primaryKey().default(sql`gen_random_uuid()`),
  tenantId: uuid("tenant_id").references(() => tenants.id, { onDelete: "cascade" }).notNull().unique(),
  privacyPolicy: text("privacy_policy"),
  termsOfService: text("terms_of_service"),
  contactEmail: text("contact_email"),
  contactPhone: text("contact_phone"),
  showPaymentPlans: boolean("show_payment_plans").default(true),
  showDocuments: boolean("show_documents").default(true),
  allowSettlementRequests: boolean("allow_settlement_requests").default(true),
  customBranding: jsonb("custom_branding").default(sql`'{}'::jsonb`),
  consumerPortalSettings: jsonb("consumer_portal_settings").default(sql`'{}'::jsonb`),
  smsThrottleLimit: bigint("sms_throttle_limit", { mode: "number" }).default(10), // SMS per minute limit
  createdAt: timestamp("created_at").defaultNow(),
  updatedAt: timestamp("updated_at").defaultNow(),
  // Payment processor fields
  merchantProvider: text("merchant_provider"),
  merchantAccountId: text("merchant_account_id"),
  merchantApiKey: text("merchant_api_key"),
  merchantName: text("merchant_name"),
  enableOnlinePayments: boolean("enable_online_payments").default(false),
});

// Consumer notifications (when accounts are added)
export const consumerNotifications = pgTable("consumer_notifications", {
  id: uuid("id").primaryKey().default(sql`gen_random_uuid()`),
  tenantId: uuid("tenant_id").references(() => tenants.id, { onDelete: "cascade" }).notNull(),
  consumerId: uuid("consumer_id").references(() => consumers.id, { onDelete: "cascade" }).notNull(),
  accountId: uuid("account_id").references(() => accounts.id, { onDelete: "cascade" }),
  type: text("type").notNull(), // "account_added", "payment_due", "settlement_available", etc.
  title: text("title").notNull(),
  message: text("message").notNull(),
  isRead: boolean("is_read").default(false),
  metadata: jsonb("metadata").default(sql`'{}'::jsonb`),
  createdAt: timestamp("created_at").defaultNow(),
});

// Consumer callback requests 
export const callbackRequests = pgTable("callback_requests", {
  id: uuid("id").primaryKey().default(sql`gen_random_uuid()`),
  tenantId: uuid("tenant_id").references(() => tenants.id, { onDelete: "cascade" }).notNull(),
  consumerId: uuid("consumer_id").references(() => consumers.id, { onDelete: "cascade" }).notNull(),
  requestType: text("request_type").notNull(), // "callback", "email", "information"
  preferredTime: text("preferred_time"), // "morning", "afternoon", "evening", "anytime"
  phoneNumber: text("phone_number"),
  emailAddress: text("email_address"),
  subject: text("subject"),
  message: text("message"),
  status: text("status").default("pending"), // "pending", "in_progress", "completed", "cancelled"
  priority: text("priority").default("normal"), // "low", "normal", "high", "urgent"
  assignedTo: text("assigned_to"), // Admin user who took the request
  adminNotes: text("admin_notes"),
  resolvedAt: timestamp("resolved_at"),
  createdAt: timestamp("created_at").defaultNow(),
});

// Payment transactions
export const payments = pgTable("payments", {
  id: uuid("id").primaryKey().default(sql`gen_random_uuid()`),
  tenantId: uuid("tenant_id").references(() => tenants.id, { onDelete: "cascade" }).notNull(),
  consumerId: uuid("consumer_id").references(() => consumers.id, { onDelete: "cascade" }).notNull(),
  accountId: uuid("account_id").references(() => accounts.id, { onDelete: "cascade" }),
  amountCents: bigint("amount_cents", { mode: "number" }).notNull(),
  paymentMethod: text("payment_method").notNull(), // "credit_card", "debit_card", "ach", "check", "cash", etc.
  status: text("status").default("pending"), // "pending", "processing", "completed", "failed", "refunded"
  transactionId: text("transaction_id"), // External payment processor transaction ID
  processorResponse: text("processor_response"), // Response from payment processor
  notes: text("notes"),
  processedAt: timestamp("processed_at"),
  createdAt: timestamp("created_at").defaultNow(),
});

// Tenant subscriptions (for billing agencies)
export const subscriptions = pgTable("subscriptions", {
  id: uuid("id").primaryKey().default(sql`gen_random_uuid()`),
  tenantId: uuid("tenant_id").references(() => tenants.id, { onDelete: "cascade" }).notNull().unique(),
  plan: text("plan").notNull(), // "starter", "professional", "enterprise"
  status: text("status").default("active"), // "active", "cancelled", "suspended", "past_due"
  pricePerConsumerCents: bigint("price_per_consumer_cents", { mode: "number" }).notNull(),
  monthlyBaseCents: bigint("monthly_base_cents", { mode: "number" }).notNull(),
  billingEmail: text("billing_email"),
  currentPeriodStart: timestamp("current_period_start").notNull(),
  currentPeriodEnd: timestamp("current_period_end").notNull(),
  createdAt: timestamp("created_at").defaultNow(),
  updatedAt: timestamp("updated_at").defaultNow(),
});

// Tenant invoices (for billing agencies)
export const invoices = pgTable("invoices", {
  id: uuid("id").primaryKey().default(sql`gen_random_uuid()`),
  tenantId: uuid("tenant_id").references(() => tenants.id, { onDelete: "cascade" }).notNull(),
  subscriptionId: uuid("subscription_id").references(() => subscriptions.id, { onDelete: "cascade" }).notNull(),
  invoiceNumber: text("invoice_number").notNull().unique(),
  status: text("status").default("pending"), // "pending", "paid", "overdue", "cancelled"
  periodStart: timestamp("period_start").notNull(),
  periodEnd: timestamp("period_end").notNull(),
  baseAmountCents: bigint("base_amount_cents", { mode: "number" }).notNull(),
  perConsumerCents: bigint("per_consumer_cents", { mode: "number" }).notNull(),
  consumerCount: bigint("consumer_count", { mode: "number" }).notNull(),
  totalAmountCents: bigint("total_amount_cents", { mode: "number" }).notNull(),
  dueDate: timestamp("due_date").notNull(),
  paidAt: timestamp("paid_at"),
  createdAt: timestamp("created_at").defaultNow(),
});

// Communication automations
export const communicationAutomations = pgTable("communication_automations", {
  id: uuid("id").primaryKey().default(sql`gen_random_uuid()`),
  tenantId: uuid("tenant_id").references(() => tenants.id, { onDelete: "cascade" }).notNull(),
  name: text("name").notNull(),
  type: text("type").notNull(), // "email" or "sms"
  templateId: uuid("template_id"), // References either emailTemplates or smsTemplates
  trigger: text("trigger").notNull(), // "scheduled", "account_added", "payment_received", etc.
  targetGroup: text("target_group"), // "all", "with-balance", "overdue", etc.
  isActive: boolean("is_active").default(true),
  scheduleType: text("schedule_type"), // "one-time", "recurring"
  scheduledTime: timestamp("scheduled_time"), // For one-time scheduled automations
  scheduledDaysOfWeek: jsonb("scheduled_days_of_week").default(sql`'[]'::jsonb`), // For recurring: ["monday", "wednesday", "friday"]
  scheduledTimeOfDay: text("scheduled_time_of_day"), // For recurring: "09:00"
  removeOnPayment: boolean("remove_on_payment").default(false),
  lastRunAt: timestamp("last_run_at"),
  metadata: jsonb("metadata").default(sql`'{}'::jsonb`),
  createdAt: timestamp("created_at").defaultNow(),
  updatedAt: timestamp("updated_at").defaultNow(),
});

// Automation execution history
export const automationExecutions = pgTable("automation_executions", {
  id: uuid("id").primaryKey().default(sql`gen_random_uuid()`),
  automationId: uuid("automation_id").references(() => communicationAutomations.id, { onDelete: "cascade" }).notNull(),
  campaignId: uuid("campaign_id"), // References either emailCampaigns or smsCampaigns
  status: text("status").notNull(), // "success", "failed", "partial"
  recipientsCount: bigint("recipients_count", { mode: "number" }).default(0),
  successCount: bigint("success_count", { mode: "number" }).default(0),
  errorCount: bigint("error_count", { mode: "number" }).default(0),
  errorMessage: text("error_message"),
  metadata: jsonb("metadata").default(sql`'{}'::jsonb`),
  executedAt: timestamp("executed_at").defaultNow(),
});

// Communication blocklist (opted out numbers/emails)
export const communicationBlocklist = pgTable("communication_blocklist", {
  id: uuid("id").primaryKey().default(sql`gen_random_uuid()`),
  tenantId: uuid("tenant_id").references(() => tenants.id, { onDelete: "cascade" }).notNull(),
  consumerId: uuid("consumer_id").references(() => consumers.id, { onDelete: "cascade" }),
  type: text("type").notNull(), // "email" or "sms"
  value: text("value").notNull(), // The email address or phone number
  reason: text("reason"), // "consumer_opt_out", "bounce", "complaint", "manual"
  metadata: jsonb("metadata").default(sql`'{}'::jsonb`),
  createdAt: timestamp("created_at").defaultNow(),
});

<<<<<<< HEAD
// Export types for TypeScript usage
export type Consumer = typeof consumers.$inferSelect;
export type NewConsumer = typeof consumers.$inferInsert;
export type Account = typeof accounts.$inferSelect;
export type NewAccount = typeof accounts.$inferInsert;
export type EmailTemplate = typeof emailTemplates.$inferSelect;
export type NewEmailTemplate = typeof emailTemplates.$inferInsert;
export type ArrangementOption = typeof arrangementOptions.$inferSelect;
export type NewArrangementOption = typeof arrangementOptions.$inferInsert;
=======
export const messagingUsageEvents = pgTable(
  "messaging_usage_events",
  {
    id: uuid("id").primaryKey().default(sql`gen_random_uuid()`),
    tenantId: uuid("tenant_id").references(() => tenants.id, { onDelete: "cascade" }).notNull(),
    provider: text("provider").notNull(),
    messageType: text("message_type").notNull(),
    quantity: integer("quantity").notNull().default(1),
    externalMessageId: text("external_message_id").notNull(),
    occurredAt: timestamp("occurred_at").defaultNow(),
    metadata: jsonb("metadata").default(sql`'{}'::jsonb`),
    createdAt: timestamp("created_at").defaultNow(),
  },
  (table) => ({
    uniqueExternalMessage: uniqueIndex("messaging_usage_events_external_idx").on(table.externalMessageId),
    tenantPeriodIdx: index("messaging_usage_events_tenant_period_idx").on(table.tenantId, table.occurredAt),
  })
);

// Sessions
export const sessions = pgTable("sessions", {
  sid: text("sid").primaryKey(),
  sess: jsonb("sess").notNull(),
  expire: timestamp("expire").notNull(),
});
>>>>>>> 0d8f9d62
<|MERGE_RESOLUTION|>--- conflicted
+++ resolved
@@ -2,7 +2,7 @@
 // This schema exactly matches the database structure
 
 import { sql } from 'drizzle-orm';
-<<<<<<< HEAD
+
 import { relations } from 'drizzle-orm';
 import {
   index,
@@ -18,20 +18,8 @@
 } from "drizzle-orm/pg-core";
 import { createInsertSchema } from "drizzle-zod";
 import { z } from "zod";
-=======
-import { pgTable, uuid, text, timestamp, boolean, jsonb, bigint, decimal, serial, integer, varchar, date, uniqueIndex, index } from 'drizzle-orm/pg-core';
->>>>>>> 0d8f9d62
 
 // Session storage table.
-export const sessions = pgTable(
-  "sessions",
-  {
-    sid: varchar("sid").primaryKey(),
-    sess: jsonb("sess").notNull(),
-    expire: timestamp("expire").notNull(),
-  },
-  (table) => [index("IDX_session_expire").on(table.expire)],
-);
 
 // User storage table.
 export const users = pgTable("users", {
@@ -345,6 +333,7 @@
   createdAt: timestamp("created_at").defaultNow(),
 });
 
+
 // Consumer callback requests 
 export const callbackRequests = pgTable("callback_requests", {
   id: uuid("id").primaryKey().default(sql`gen_random_uuid()`),
@@ -433,67 +422,3 @@
   createdAt: timestamp("created_at").defaultNow(),
   updatedAt: timestamp("updated_at").defaultNow(),
 });
-
-// Automation execution history
-export const automationExecutions = pgTable("automation_executions", {
-  id: uuid("id").primaryKey().default(sql`gen_random_uuid()`),
-  automationId: uuid("automation_id").references(() => communicationAutomations.id, { onDelete: "cascade" }).notNull(),
-  campaignId: uuid("campaign_id"), // References either emailCampaigns or smsCampaigns
-  status: text("status").notNull(), // "success", "failed", "partial"
-  recipientsCount: bigint("recipients_count", { mode: "number" }).default(0),
-  successCount: bigint("success_count", { mode: "number" }).default(0),
-  errorCount: bigint("error_count", { mode: "number" }).default(0),
-  errorMessage: text("error_message"),
-  metadata: jsonb("metadata").default(sql`'{}'::jsonb`),
-  executedAt: timestamp("executed_at").defaultNow(),
-});
-
-// Communication blocklist (opted out numbers/emails)
-export const communicationBlocklist = pgTable("communication_blocklist", {
-  id: uuid("id").primaryKey().default(sql`gen_random_uuid()`),
-  tenantId: uuid("tenant_id").references(() => tenants.id, { onDelete: "cascade" }).notNull(),
-  consumerId: uuid("consumer_id").references(() => consumers.id, { onDelete: "cascade" }),
-  type: text("type").notNull(), // "email" or "sms"
-  value: text("value").notNull(), // The email address or phone number
-  reason: text("reason"), // "consumer_opt_out", "bounce", "complaint", "manual"
-  metadata: jsonb("metadata").default(sql`'{}'::jsonb`),
-  createdAt: timestamp("created_at").defaultNow(),
-});
-
-<<<<<<< HEAD
-// Export types for TypeScript usage
-export type Consumer = typeof consumers.$inferSelect;
-export type NewConsumer = typeof consumers.$inferInsert;
-export type Account = typeof accounts.$inferSelect;
-export type NewAccount = typeof accounts.$inferInsert;
-export type EmailTemplate = typeof emailTemplates.$inferSelect;
-export type NewEmailTemplate = typeof emailTemplates.$inferInsert;
-export type ArrangementOption = typeof arrangementOptions.$inferSelect;
-export type NewArrangementOption = typeof arrangementOptions.$inferInsert;
-=======
-export const messagingUsageEvents = pgTable(
-  "messaging_usage_events",
-  {
-    id: uuid("id").primaryKey().default(sql`gen_random_uuid()`),
-    tenantId: uuid("tenant_id").references(() => tenants.id, { onDelete: "cascade" }).notNull(),
-    provider: text("provider").notNull(),
-    messageType: text("message_type").notNull(),
-    quantity: integer("quantity").notNull().default(1),
-    externalMessageId: text("external_message_id").notNull(),
-    occurredAt: timestamp("occurred_at").defaultNow(),
-    metadata: jsonb("metadata").default(sql`'{}'::jsonb`),
-    createdAt: timestamp("created_at").defaultNow(),
-  },
-  (table) => ({
-    uniqueExternalMessage: uniqueIndex("messaging_usage_events_external_idx").on(table.externalMessageId),
-    tenantPeriodIdx: index("messaging_usage_events_tenant_period_idx").on(table.tenantId, table.occurredAt),
-  })
-);
-
-// Sessions
-export const sessions = pgTable("sessions", {
-  sid: text("sid").primaryKey(),
-  sess: jsonb("sess").notNull(),
-  expire: timestamp("expire").notNull(),
-});
->>>>>>> 0d8f9d62
